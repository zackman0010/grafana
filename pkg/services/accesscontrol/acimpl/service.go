--- conflicted
+++ resolved
@@ -54,12 +54,8 @@
 func ProvideService(
 	cfg *setting.Cfg, db db.DB, routeRegister routing.RouteRegister, cache *localcache.CacheService,
 	accessControl accesscontrol.AccessControl, actionResolver accesscontrol.ActionResolver,
-<<<<<<< HEAD
 	features featuremgmt.FeatureToggles, tracer tracing.Tracer, zclient zanzana.OpenFGAClient, permRegistry permreg.PermissionRegistry,
-=======
-	features featuremgmt.FeatureToggles, tracer tracing.Tracer, zclient zanzana.Client, permRegistry permreg.PermissionRegistry,
 	lock *serverlock.ServerLockService,
->>>>>>> beac7de4
 ) (*Service, error) {
 	service := ProvideOSSService(
 		cfg,
@@ -93,11 +89,7 @@
 func ProvideOSSService(
 	cfg *setting.Cfg, store accesscontrol.Store, actionResolver accesscontrol.ActionResolver,
 	cache *localcache.CacheService, features featuremgmt.FeatureToggles, tracer tracing.Tracer,
-<<<<<<< HEAD
-	openFGAClient zanzana.OpenFGAClient, db db.DB, permRegistry permreg.PermissionRegistry,
-=======
-	zclient zanzana.Client, db db.DB, permRegistry permreg.PermissionRegistry, lock *serverlock.ServerLockService,
->>>>>>> beac7de4
+	openFGAClient zanzana.OpenFGAClient, db db.DB, permRegistry permreg.PermissionRegistry, lock *serverlock.ServerLockService,
 ) *Service {
 	s := &Service{
 		actionResolver: actionResolver,
@@ -107,11 +99,7 @@
 		log:            log.New("accesscontrol.service"),
 		roles:          accesscontrol.BuildBasicRoleDefinitions(),
 		store:          store,
-<<<<<<< HEAD
-		sync:           migrator.NewZanzanaSynchroniser(openFGAClient, db),
-=======
-		reconciler:     dualwrite.NewZanzanaReconciler(zclient, db, lock),
->>>>>>> beac7de4
+		reconciler:     dualwrite.NewZanzanaReconciler(openFGAClient, db, lock),
 		permRegistry:   permRegistry,
 	}
 
