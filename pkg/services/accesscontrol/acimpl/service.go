--- conflicted
+++ resolved
@@ -48,13 +48,8 @@
 var OSSRolesPrefixes = []string{accesscontrol.ManagedRolePrefix, accesscontrol.ExternalServiceRolePrefix}
 
 func ProvideService(cfg *setting.Cfg, db db.DB, routeRegister routing.RouteRegister, cache *localcache.CacheService,
-<<<<<<< HEAD
-	accessControl accesscontrol.AccessControl, features featuremgmt.FeatureToggles, zanzanaService *embedserver.Service) (*Service, error) {
-	service := ProvideOSSService(cfg, database.ProvideService(db), cache, features, zanzanaService)
-=======
-	accessControl accesscontrol.AccessControl, actionResolver accesscontrol.ActionResolver, features featuremgmt.FeatureToggles, tracer tracing.Tracer) (*Service, error) {
-	service := ProvideOSSService(cfg, database.ProvideService(db), actionResolver, cache, features, tracer)
->>>>>>> f28905f8
+	accessControl accesscontrol.AccessControl, actionResolver accesscontrol.ActionResolver, features featuremgmt.FeatureToggles, tracer tracing.Tracer, zanzanaService *embedserver.Service) (*Service, error) {
+	service := ProvideOSSService(cfg, database.ProvideService(db), actionResolver, cache, features, tracer, zanzanaService)
 
 	api.NewAccessControlAPI(routeRegister, accessControl, service, features).RegisterAPIEndpoints()
 	if err := accesscontrol.DeclareFixedRoles(service, cfg); err != nil {
@@ -72,19 +67,7 @@
 	return service, nil
 }
 
-<<<<<<< HEAD
-func ProvideOSSService(cfg *setting.Cfg, store accesscontrol.Store,
-	cache *localcache.CacheService, features featuremgmt.FeatureToggles, zanzanaService *embedserver.Service) *Service {
-	s := &Service{
-		cache:    cache,
-		cfg:      cfg,
-		features: features,
-		log:      log.New("accesscontrol.service"),
-		roles:    accesscontrol.BuildBasicRoleDefinitions(),
-		store:    store,
-		zanzana:  zanzanaService,
-=======
-func ProvideOSSService(cfg *setting.Cfg, store accesscontrol.Store, actionResolver accesscontrol.ActionResolver, cache *localcache.CacheService, features featuremgmt.FeatureToggles, tracer tracing.Tracer) *Service {
+func ProvideOSSService(cfg *setting.Cfg, store accesscontrol.Store, actionResolver accesscontrol.ActionResolver, cache *localcache.CacheService, features featuremgmt.FeatureToggles, tracer tracing.Tracer, zanzanaService *embedserver.Service) *Service {
 	s := &Service{
 		actionResolver: actionResolver,
 		cache:          cache,
@@ -94,7 +77,7 @@
 		roles:          accesscontrol.BuildBasicRoleDefinitions(),
 		store:          store,
 		tracer:         tracer,
->>>>>>> f28905f8
+		zanzana:        zanzanaService,
 	}
 
 	return s
@@ -102,16 +85,6 @@
 
 // Service is the service implementing role based access control.
 type Service struct {
-<<<<<<< HEAD
-	cache         *localcache.CacheService
-	cfg           *setting.Cfg
-	features      featuremgmt.FeatureToggles
-	log           log.Logger
-	registrations accesscontrol.RegistrationList
-	roles         map[string]*accesscontrol.RoleDTO
-	store         accesscontrol.Store
-	zanzana       *embedserver.Service
-=======
 	actionResolver accesscontrol.ActionResolver
 	cache          *localcache.CacheService
 	cfg            *setting.Cfg
@@ -121,7 +94,7 @@
 	roles          map[string]*accesscontrol.RoleDTO
 	store          accesscontrol.Store
 	tracer         tracing.Tracer
->>>>>>> f28905f8
+	zanzana        *embedserver.Service
 }
 
 func (s *Service) GetUsageStats(_ context.Context) map[string]any {
