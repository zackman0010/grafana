package provisioning

import (
	"context"
	"path/filepath"
	"sync"

	"github.com/grafana/grafana/pkg/infra/log"
	plugifaces "github.com/grafana/grafana/pkg/plugins"
	"github.com/grafana/grafana/pkg/registry"
	"github.com/grafana/grafana/pkg/services/accesscontrol"
	dashboardservice "github.com/grafana/grafana/pkg/services/dashboards"
	"github.com/grafana/grafana/pkg/services/encryption"
	"github.com/grafana/grafana/pkg/services/notifications"
	"github.com/grafana/grafana/pkg/services/provisioning/dashboards"
	"github.com/grafana/grafana/pkg/services/provisioning/datasources"
	"github.com/grafana/grafana/pkg/services/provisioning/notifiers"
	"github.com/grafana/grafana/pkg/services/provisioning/plugins"
	"github.com/grafana/grafana/pkg/services/sqlstore"
	"github.com/grafana/grafana/pkg/setting"
	"github.com/grafana/grafana/pkg/util/errutil"
)

<<<<<<< HEAD
func ProvideService(
	cfg *setting.Cfg, sqlStore *sqlstore.SQLStore, pluginStore plugifaces.Store,
	encryptionService encryption.Internal, notificatonService *notifications.NotificationService,
	dashboardsStore dashboardservice.Store, permissionsServices accesscontrol.PermissionsServices,
=======
func ProvideService(cfg *setting.Cfg, sqlStore *sqlstore.SQLStore, pluginStore plugifaces.Store,
	encryptionService encryption.Internal, notificatonService *notifications.NotificationService,
	dashboardService dashboardservice.DashboardProvisioningService,
>>>>>>> f42c830b
) (*ProvisioningServiceImpl, error) {
	s := &ProvisioningServiceImpl{
		Cfg:                     cfg,
		pluginStore:             pluginStore,
		EncryptionService:       encryptionService,
		NotificationService:     notificatonService,
		log:                     log.New("provisioning"),
		newDashboardProvisioner: dashboards.New,
		provisionNotifiers:      notifiers.Provision,
		provisionDatasources:    datasources.Provision,
		provisionPlugins:        plugins.Provision,
<<<<<<< HEAD
		dashboardsStore:         dashboardsStore,
		permissionsServices:     permissionsServices,
=======
		dashboardService:        dashboardService,
>>>>>>> f42c830b
	}
	return s, nil
}

type ProvisioningService interface {
	registry.BackgroundService
	RunInitProvisioners(ctx context.Context) error
	ProvisionDatasources(ctx context.Context) error
	ProvisionPlugins(ctx context.Context) error
	ProvisionNotifications(ctx context.Context) error
	ProvisionDashboards(ctx context.Context) error
	GetDashboardProvisionerResolvedPath(name string) string
	GetAllowUIUpdatesFromConfig(name string) bool
}

// Add a public constructor for overriding service to be able to instantiate OSS as fallback
func NewProvisioningServiceImpl() *ProvisioningServiceImpl {
	return &ProvisioningServiceImpl{
		log:                     log.New("provisioning"),
		newDashboardProvisioner: dashboards.New,
		provisionNotifiers:      notifiers.Provision,
		provisionDatasources:    datasources.Provision,
		provisionPlugins:        plugins.Provision,
	}
}

// Used for testing purposes
func newProvisioningServiceImpl(
	newDashboardProvisioner dashboards.DashboardProvisionerFactory,
	provisionNotifiers func(context.Context, string, encryption.Internal, *notifications.NotificationService) error,
	provisionDatasources func(context.Context, string) error,
	provisionPlugins func(context.Context, string, plugifaces.Store) error,
) *ProvisioningServiceImpl {
	return &ProvisioningServiceImpl{
		log:                     log.New("provisioning"),
		newDashboardProvisioner: newDashboardProvisioner,
		provisionNotifiers:      provisionNotifiers,
		provisionDatasources:    provisionDatasources,
		provisionPlugins:        provisionPlugins,
	}
}

type ProvisioningServiceImpl struct {
	Cfg                     *setting.Cfg
	SQLStore                *sqlstore.SQLStore
	pluginStore             plugifaces.Store
	EncryptionService       encryption.Internal
	NotificationService     *notifications.NotificationService
	log                     log.Logger
	pollingCtxCancel        context.CancelFunc
	newDashboardProvisioner dashboards.DashboardProvisionerFactory
	dashboardProvisioner    dashboards.DashboardProvisioner
	provisionNotifiers      func(context.Context, string, encryption.Internal, *notifications.NotificationService) error
	provisionDatasources    func(context.Context, string) error
	provisionPlugins        func(context.Context, string, plugifaces.Store) error
	mutex                   sync.Mutex
<<<<<<< HEAD
	dashboardsStore         dashboardservice.Store
	permissionsServices     accesscontrol.PermissionsServices
=======
	dashboardService        dashboardservice.DashboardProvisioningService
>>>>>>> f42c830b
}

func (ps *ProvisioningServiceImpl) RunInitProvisioners(ctx context.Context) error {
	err := ps.ProvisionDatasources(ctx)
	if err != nil {
		return err
	}

	err = ps.ProvisionPlugins(ctx)
	if err != nil {
		return err
	}

	err = ps.ProvisionNotifications(ctx)
	if err != nil {
		return err
	}

	return nil
}

func (ps *ProvisioningServiceImpl) Run(ctx context.Context) error {
	err := ps.ProvisionDashboards(ctx)
	if err != nil {
		ps.log.Error("Failed to provision dashboard", "error", err)
		return err
	}

	for {
		// Wait for unlock. This is tied to new dashboardProvisioner to be instantiated before we start polling.
		ps.mutex.Lock()
		// Using background here because otherwise if root context was canceled the select later on would
		// non-deterministically take one of the route possibly going into one polling loop before exiting.
		pollingContext, cancelFun := context.WithCancel(context.Background())
		ps.pollingCtxCancel = cancelFun
		ps.dashboardProvisioner.PollChanges(pollingContext)
		ps.mutex.Unlock()

		select {
		case <-pollingContext.Done():
			// Polling was canceled.
			continue
		case <-ctx.Done():
			// Root server context was cancelled so cancel polling and leave.
			ps.cancelPolling()
			return ctx.Err()
		}
	}
}

func (ps *ProvisioningServiceImpl) ProvisionDatasources(ctx context.Context) error {
	datasourcePath := filepath.Join(ps.Cfg.ProvisioningPath, "datasources")
	if err := ps.provisionDatasources(ctx, datasourcePath); err != nil {
		err = errutil.Wrap("Datasource provisioning error", err)
		ps.log.Error("Failed to provision data sources", "error", err)
		return err
	}
	return nil
}

func (ps *ProvisioningServiceImpl) ProvisionPlugins(ctx context.Context) error {
	appPath := filepath.Join(ps.Cfg.ProvisioningPath, "plugins")
	if err := ps.provisionPlugins(ctx, appPath, ps.pluginStore); err != nil {
		err = errutil.Wrap("app provisioning error", err)
		ps.log.Error("Failed to provision plugins", "error", err)
		return err
	}
	return nil
}

func (ps *ProvisioningServiceImpl) ProvisionNotifications(ctx context.Context) error {
	alertNotificationsPath := filepath.Join(ps.Cfg.ProvisioningPath, "notifiers")
	if err := ps.provisionNotifiers(ctx, alertNotificationsPath, ps.EncryptionService, ps.NotificationService); err != nil {
		err = errutil.Wrap("Alert notification provisioning error", err)
		ps.log.Error("Failed to provision alert notifications", "error", err)
		return err
	}
	return nil
}

func (ps *ProvisioningServiceImpl) ProvisionDashboards(ctx context.Context) error {
	dashboardPath := filepath.Join(ps.Cfg.ProvisioningPath, "dashboards")
<<<<<<< HEAD
	dashProvisioner, err := ps.newDashboardProvisioner(ctx, dashboardPath, ps.dashboardsStore, ps.permissionsServices)
=======
	dashProvisioner, err := ps.newDashboardProvisioner(ctx, dashboardPath, ps.dashboardService)
>>>>>>> f42c830b
	if err != nil {
		return errutil.Wrap("Failed to create provisioner", err)
	}

	ps.mutex.Lock()
	defer ps.mutex.Unlock()

	ps.cancelPolling()
	dashProvisioner.CleanUpOrphanedDashboards(ctx)

	err = dashProvisioner.Provision(ctx)
	if err != nil {
		// If we fail to provision with the new provisioner, the mutex will unlock and the polling will restart with the
		// old provisioner as we did not switch them yet.
		return errutil.Wrap("Failed to provision dashboards", err)
	}
	ps.dashboardProvisioner = dashProvisioner
	return nil
}

func (ps *ProvisioningServiceImpl) GetDashboardProvisionerResolvedPath(name string) string {
	return ps.dashboardProvisioner.GetProvisionerResolvedPath(name)
}

func (ps *ProvisioningServiceImpl) GetAllowUIUpdatesFromConfig(name string) bool {
	return ps.dashboardProvisioner.GetAllowUIUpdatesFromConfig(name)
}

func (ps *ProvisioningServiceImpl) cancelPolling() {
	if ps.pollingCtxCancel != nil {
		ps.log.Debug("Stop polling for dashboard changes")
		ps.pollingCtxCancel()
	}
	ps.pollingCtxCancel = nil
}<|MERGE_RESOLUTION|>--- conflicted
+++ resolved
@@ -21,16 +21,9 @@
 	"github.com/grafana/grafana/pkg/util/errutil"
 )
 
-<<<<<<< HEAD
-func ProvideService(
-	cfg *setting.Cfg, sqlStore *sqlstore.SQLStore, pluginStore plugifaces.Store,
-	encryptionService encryption.Internal, notificatonService *notifications.NotificationService,
-	dashboardsStore dashboardservice.Store, permissionsServices accesscontrol.PermissionsServices,
-=======
 func ProvideService(cfg *setting.Cfg, sqlStore *sqlstore.SQLStore, pluginStore plugifaces.Store,
 	encryptionService encryption.Internal, notificatonService *notifications.NotificationService,
-	dashboardService dashboardservice.DashboardProvisioningService,
->>>>>>> f42c830b
+	dashboardService dashboardservice.DashboardProvisioningService, permissionsServices accesscontrol.PermissionsServices,
 ) (*ProvisioningServiceImpl, error) {
 	s := &ProvisioningServiceImpl{
 		Cfg:                     cfg,
@@ -42,12 +35,8 @@
 		provisionNotifiers:      notifiers.Provision,
 		provisionDatasources:    datasources.Provision,
 		provisionPlugins:        plugins.Provision,
-<<<<<<< HEAD
-		dashboardsStore:         dashboardsStore,
+		dashboardService:        dashboardService,
 		permissionsServices:     permissionsServices,
-=======
-		dashboardService:        dashboardService,
->>>>>>> f42c830b
 	}
 	return s, nil
 }
@@ -104,12 +93,8 @@
 	provisionDatasources    func(context.Context, string) error
 	provisionPlugins        func(context.Context, string, plugifaces.Store) error
 	mutex                   sync.Mutex
-<<<<<<< HEAD
-	dashboardsStore         dashboardservice.Store
+	dashboardService        dashboardservice.DashboardProvisioningService
 	permissionsServices     accesscontrol.PermissionsServices
-=======
-	dashboardService        dashboardservice.DashboardProvisioningService
->>>>>>> f42c830b
 }
 
 func (ps *ProvisioningServiceImpl) RunInitProvisioners(ctx context.Context) error {
@@ -192,11 +177,7 @@
 
 func (ps *ProvisioningServiceImpl) ProvisionDashboards(ctx context.Context) error {
 	dashboardPath := filepath.Join(ps.Cfg.ProvisioningPath, "dashboards")
-<<<<<<< HEAD
-	dashProvisioner, err := ps.newDashboardProvisioner(ctx, dashboardPath, ps.dashboardsStore, ps.permissionsServices)
-=======
-	dashProvisioner, err := ps.newDashboardProvisioner(ctx, dashboardPath, ps.dashboardService)
->>>>>>> f42c830b
+	dashProvisioner, err := ps.newDashboardProvisioner(ctx, dashboardPath, ps.dashboardService, ps.permissionsServices)
 	if err != nil {
 		return errutil.Wrap("Failed to create provisioner", err)
 	}
