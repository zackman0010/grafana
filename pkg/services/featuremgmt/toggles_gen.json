--- conflicted
+++ resolved
@@ -504,14 +504,9 @@
     {
       "metadata": {
         "name": "authZGRPCServer",
-<<<<<<< HEAD
-        "resourceVersion": "1718727528075",
+        "resourceVersion": "1743693517832",
         "creationTimestamp": "2024-06-13T09:41:35Z",
-        "deletionTimestamp": "2025-03-19T13:31:15Z"
-=======
-        "resourceVersion": "1743693517832",
-        "creationTimestamp": "2024-06-13T09:41:35Z"
->>>>>>> e9ed7223
+        "deletionTimestamp": "2025-04-07T14:39:38Z"
       },
       "spec": {
         "description": "Enables the gRPC server for authorization",
