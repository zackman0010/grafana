// NOTE: This file was auto generated.  DO NOT EDIT DIRECTLY!
// To change feature flags, edit:
//  pkg/services/featuremgmt/registry.go
// Then run tests in:
//  pkg/services/featuremgmt/toggles_gen_test.go

package featuremgmt

const (
	// FlagDisableEnvelopeEncryption
	// Disable envelope encryption (emergency only)
	FlagDisableEnvelopeEncryption = "disableEnvelopeEncryption"

	// FlagLiveServiceWebWorker
	// This will use a webworker thread to processes events rather than the main thread
	FlagLiveServiceWebWorker = "live-service-web-worker"

	// FlagQueryOverLive
	// Use Grafana Live WebSocket to execute backend queries
	FlagQueryOverLive = "queryOverLive"

	// FlagPanelTitleSearch
	// Search for dashboards using panel title
	FlagPanelTitleSearch = "panelTitleSearch"

	// FlagPublicDashboards
	// [Deprecated] Public dashboards are now enabled by default; to disable them, use the configuration setting. This feature toggle will be removed in the next major version.
	FlagPublicDashboards = "publicDashboards"

	// FlagPublicDashboardsEmailSharing
	// Enables public dashboard sharing to be restricted to only allowed emails
	FlagPublicDashboardsEmailSharing = "publicDashboardsEmailSharing"

	// FlagPublicDashboardsScene
	// Enables public dashboard rendering using scenes
	FlagPublicDashboardsScene = "publicDashboardsScene"

	// FlagLokiExperimentalStreaming
	// Support new streaming approach for loki (prototype, needs special loki build)
	FlagLokiExperimentalStreaming = "lokiExperimentalStreaming"

	// FlagFeatureHighlights
	// Highlight Grafana Enterprise features
	FlagFeatureHighlights = "featureHighlights"

	// FlagStorage
	// Configurable storage for dashboards, datasources, and resources
	FlagStorage = "storage"

	// FlagCorrelations
	// Correlations page
	FlagCorrelations = "correlations"

	// FlagAutoMigrateOldPanels
	// Migrate old angular panels to supported versions (graph, table-old, worldmap, etc)
	FlagAutoMigrateOldPanels = "autoMigrateOldPanels"

	// FlagAutoMigrateGraphPanel
	// Migrate old graph panel to supported time series panel - broken out from autoMigrateOldPanels to enable granular tracking
	FlagAutoMigrateGraphPanel = "autoMigrateGraphPanel"

	// FlagAutoMigrateTablePanel
	// Migrate old table panel to supported table panel - broken out from autoMigrateOldPanels to enable granular tracking
	FlagAutoMigrateTablePanel = "autoMigrateTablePanel"

	// FlagAutoMigratePiechartPanel
	// Migrate old piechart panel to supported piechart panel - broken out from autoMigrateOldPanels to enable granular tracking
	FlagAutoMigratePiechartPanel = "autoMigratePiechartPanel"

	// FlagAutoMigrateWorldmapPanel
	// Migrate old worldmap panel to supported geomap panel - broken out from autoMigrateOldPanels to enable granular tracking
	FlagAutoMigrateWorldmapPanel = "autoMigrateWorldmapPanel"

	// FlagAutoMigrateStatPanel
	// Migrate old stat panel to supported stat panel - broken out from autoMigrateOldPanels to enable granular tracking
	FlagAutoMigrateStatPanel = "autoMigrateStatPanel"

	// FlagAutoMigrateXYChartPanel
	// Migrate old XYChart panel to new XYChart2 model
	FlagAutoMigrateXYChartPanel = "autoMigrateXYChartPanel"

	// FlagDisableAngular
	// Dynamic flag to disable angular at runtime. The preferred method is to set `angular_support_enabled` to `false` in the [security] settings, which allows you to change the state at runtime.
	FlagDisableAngular = "disableAngular"

	// FlagCanvasPanelNesting
	// Allow elements nesting
	FlagCanvasPanelNesting = "canvasPanelNesting"

	// FlagVizActions
	// Allow actions in visualizations
	FlagVizActions = "vizActions"

	// FlagDisableSecretsCompatibility
	// Disable duplicated secret storage in legacy tables
	FlagDisableSecretsCompatibility = "disableSecretsCompatibility"

	// FlagLogRequestsInstrumentedAsUnknown
	// Logs the path for requests that are instrumented as unknown
	FlagLogRequestsInstrumentedAsUnknown = "logRequestsInstrumentedAsUnknown"

	// FlagGrpcServer
	// Run the GRPC server
	FlagGrpcServer = "grpcServer"

	// FlagCloudWatchCrossAccountQuerying
	// Enables cross-account querying in CloudWatch datasources
	FlagCloudWatchCrossAccountQuerying = "cloudWatchCrossAccountQuerying"

	// FlagShowDashboardValidationWarnings
	// Show warnings when dashboards do not validate against the schema
	FlagShowDashboardValidationWarnings = "showDashboardValidationWarnings"

	// FlagMysqlAnsiQuotes
	// Use double quotes to escape keyword in a MySQL query
	FlagMysqlAnsiQuotes = "mysqlAnsiQuotes"

	// FlagMysqlParseTime
	// Ensure the parseTime flag is set for MySQL driver
	FlagMysqlParseTime = "mysqlParseTime"

	// FlagAccessControlOnCall
	// Access control primitives for OnCall
	FlagAccessControlOnCall = "accessControlOnCall"

	// FlagNestedFolders
	// Enable folder nesting
	FlagNestedFolders = "nestedFolders"

	// FlagAlertingBacktesting
	// Rule backtesting API for alerting
	FlagAlertingBacktesting = "alertingBacktesting"

	// FlagEditPanelCSVDragAndDrop
	// Enables drag and drop for CSV and Excel files
	FlagEditPanelCSVDragAndDrop = "editPanelCSVDragAndDrop"

	// FlagAlertingNoNormalState
	// Stop maintaining state of alerts that are not firing
	FlagAlertingNoNormalState = "alertingNoNormalState"

	// FlagLogsContextDatasourceUi
	// Allow datasource to provide custom UI for context view
	FlagLogsContextDatasourceUi = "logsContextDatasourceUi"

	// FlagLokiShardSplitting
	// Use stream shards to split queries into smaller subqueries
	FlagLokiShardSplitting = "lokiShardSplitting"

	// FlagLokiQuerySplitting
	// Split large interval queries into subqueries with smaller time intervals
	FlagLokiQuerySplitting = "lokiQuerySplitting"

	// FlagLokiQuerySplittingConfig
	// Give users the option to configure split durations for Loki queries
	FlagLokiQuerySplittingConfig = "lokiQuerySplittingConfig"

	// FlagIndividualCookiePreferences
	// Support overriding cookie preferences per user
	FlagIndividualCookiePreferences = "individualCookiePreferences"

	// FlagPrometheusMetricEncyclopedia
	// Adds the metrics explorer component to the Prometheus query builder as an option in metric select
	FlagPrometheusMetricEncyclopedia = "prometheusMetricEncyclopedia"

	// FlagInfluxdbBackendMigration
	// Query InfluxDB InfluxQL without the proxy
	FlagInfluxdbBackendMigration = "influxdbBackendMigration"

	// FlagInfluxqlStreamingParser
	// Enable streaming JSON parser for InfluxDB datasource InfluxQL query language
	FlagInfluxqlStreamingParser = "influxqlStreamingParser"

	// FlagInfluxdbRunQueriesInParallel
	// Enables running InfluxDB Influxql queries in parallel
	FlagInfluxdbRunQueriesInParallel = "influxdbRunQueriesInParallel"

	// FlagPrometheusRunQueriesInParallel
	// Enables running Prometheus queries in parallel
	FlagPrometheusRunQueriesInParallel = "prometheusRunQueriesInParallel"

	// FlagLokiMetricDataplane
	// Changes metric responses from Loki to be compliant with the dataplane specification.
	FlagLokiMetricDataplane = "lokiMetricDataplane"

	// FlagLokiLogsDataplane
	// Changes logs responses from Loki to be compliant with the dataplane specification.
	FlagLokiLogsDataplane = "lokiLogsDataplane"

	// FlagDataplaneFrontendFallback
	// Support dataplane contract field name change for transformations and field name matchers where the name is different
	FlagDataplaneFrontendFallback = "dataplaneFrontendFallback"

	// FlagDisableSSEDataplane
	// Disables dataplane specific processing in server side expressions.
	FlagDisableSSEDataplane = "disableSSEDataplane"

	// FlagAlertStateHistoryLokiSecondary
	// Enable Grafana to write alert state history to an external Loki instance in addition to Grafana annotations.
	FlagAlertStateHistoryLokiSecondary = "alertStateHistoryLokiSecondary"

	// FlagAlertStateHistoryLokiPrimary
	// Enable a remote Loki instance as the primary source for state history reads.
	FlagAlertStateHistoryLokiPrimary = "alertStateHistoryLokiPrimary"

	// FlagAlertStateHistoryLokiOnly
	// Disable Grafana alerts from emitting annotations when a remote Loki instance is available.
	FlagAlertStateHistoryLokiOnly = "alertStateHistoryLokiOnly"

	// FlagUnifiedRequestLog
	// Writes error logs to the request logger
	FlagUnifiedRequestLog = "unifiedRequestLog"

	// FlagRenderAuthJWT
	// Uses JWT-based auth for rendering instead of relying on remote cache
	FlagRenderAuthJWT = "renderAuthJWT"

	// FlagRefactorVariablesTimeRange
	// Refactor time range variables flow to reduce number of API calls made when query variables are chained
	FlagRefactorVariablesTimeRange = "refactorVariablesTimeRange"

	// FlagFaroDatasourceSelector
	// Enable the data source selector within the Frontend Apps section of the Frontend Observability
	FlagFaroDatasourceSelector = "faroDatasourceSelector"

	// FlagEnableDatagridEditing
	// Enables the edit functionality in the datagrid panel
	FlagEnableDatagridEditing = "enableDatagridEditing"

	// FlagExtraThemes
	// Enables extra themes
	FlagExtraThemes = "extraThemes"

	// FlagLokiPredefinedOperations
	// Adds predefined query operations to Loki query editor
	FlagLokiPredefinedOperations = "lokiPredefinedOperations"

	// FlagPluginsFrontendSandbox
	// Enables the plugins frontend sandbox
	FlagPluginsFrontendSandbox = "pluginsFrontendSandbox"

	// FlagFrontendSandboxMonitorOnly
	// Enables monitor only in the plugin frontend sandbox (if enabled)
	FlagFrontendSandboxMonitorOnly = "frontendSandboxMonitorOnly"

	// FlagPluginsDetailsRightPanel
	// Enables right panel for the plugins details page
	FlagPluginsDetailsRightPanel = "pluginsDetailsRightPanel"

	// FlagSqlDatasourceDatabaseSelection
	// Enables previous SQL data source dataset dropdown behavior
	FlagSqlDatasourceDatabaseSelection = "sqlDatasourceDatabaseSelection"

	// FlagRecordedQueriesMulti
	// Enables writing multiple items from a single query within Recorded Queries
	FlagRecordedQueriesMulti = "recordedQueriesMulti"

	// FlagVizAndWidgetSplit
	// Split panels between visualizations and widgets
	FlagVizAndWidgetSplit = "vizAndWidgetSplit"

	// FlagLogsExploreTableVisualisation
	// A table visualisation for logs in Explore
	FlagLogsExploreTableVisualisation = "logsExploreTableVisualisation"

	// FlagAwsDatasourcesTempCredentials
	// Support temporary security credentials in AWS plugins for Grafana Cloud customers
	FlagAwsDatasourcesTempCredentials = "awsDatasourcesTempCredentials"

	// FlagTransformationsRedesign
	// Enables the transformations redesign
	FlagTransformationsRedesign = "transformationsRedesign"

	// FlagMlExpressions
	// Enable support for Machine Learning in server-side expressions
	FlagMlExpressions = "mlExpressions"

	// FlagTraceQLStreaming
	// Enables response streaming of TraceQL queries of the Tempo data source
	FlagTraceQLStreaming = "traceQLStreaming"

	// FlagMetricsSummary
	// Enables metrics summary queries in the Tempo data source
	FlagMetricsSummary = "metricsSummary"

	// FlagDatasourceAPIServers
	// Expose some datasources as apiservers.
	FlagDatasourceAPIServers = "datasourceAPIServers"

	// FlagGrafanaAPIServerWithExperimentalAPIs
	// Register experimental APIs with the k8s API server, including all datasources
	FlagGrafanaAPIServerWithExperimentalAPIs = "grafanaAPIServerWithExperimentalAPIs"

	// FlagGrafanaAPIServerEnsureKubectlAccess
	// Start an additional https handler and write kubectl options
	FlagGrafanaAPIServerEnsureKubectlAccess = "grafanaAPIServerEnsureKubectlAccess"

	// FlagFeatureToggleAdminPage
	// Enable admin page for managing feature toggles from the Grafana front-end. Grafana Cloud only.
	FlagFeatureToggleAdminPage = "featureToggleAdminPage"

	// FlagAwsAsyncQueryCaching
	// Enable caching for async queries for Redshift and Athena. Requires that the datasource has caching and async query support enabled
	FlagAwsAsyncQueryCaching = "awsAsyncQueryCaching"

	// FlagPermissionsFilterRemoveSubquery
	// Alternative permission filter implementation that does not use subqueries for fetching the dashboard folder
	FlagPermissionsFilterRemoveSubquery = "permissionsFilterRemoveSubquery"

	// FlagPrometheusConfigOverhaulAuth
	// Update the Prometheus configuration page with the new auth component
	FlagPrometheusConfigOverhaulAuth = "prometheusConfigOverhaulAuth"

	// FlagConfigurableSchedulerTick
	// Enable changing the scheduler base interval via configuration option unified_alerting.scheduler_tick_interval
	FlagConfigurableSchedulerTick = "configurableSchedulerTick"

	// FlagAlertingNoDataErrorExecution
	// Changes how Alerting state manager handles execution of NoData/Error
	FlagAlertingNoDataErrorExecution = "alertingNoDataErrorExecution"

	// FlagAngularDeprecationUI
	// Display Angular warnings in dashboards and panels
	FlagAngularDeprecationUI = "angularDeprecationUI"

	// FlagDashgpt
	// Enable AI powered features in dashboards
	FlagDashgpt = "dashgpt"

	// FlagAiGeneratedDashboardChanges
	// Enable AI powered features for dashboards to auto-summary changes when saving
	FlagAiGeneratedDashboardChanges = "aiGeneratedDashboardChanges"

	// FlagReportingRetries
	// Enables rendering retries for the reporting feature
	FlagReportingRetries = "reportingRetries"

	// FlagSseGroupByDatasource
	// Send query to the same datasource in a single request when using server side expressions. The `cloudWatchBatchQueries` feature toggle should be enabled if this used with CloudWatch.
	FlagSseGroupByDatasource = "sseGroupByDatasource"

	// FlagLibraryPanelRBAC
	// Enables RBAC support for library panels
	FlagLibraryPanelRBAC = "libraryPanelRBAC"

	// FlagLokiRunQueriesInParallel
	// Enables running Loki queries in parallel
	FlagLokiRunQueriesInParallel = "lokiRunQueriesInParallel"

	// FlagWargamesTesting
	// Placeholder feature flag for internal testing
	FlagWargamesTesting = "wargamesTesting"

	// FlagAlertingInsights
	// Show the new alerting insights landing page
	FlagAlertingInsights = "alertingInsights"

	// FlagExternalCorePlugins
	// Allow core plugins to be loaded as external
	FlagExternalCorePlugins = "externalCorePlugins"

	// FlagPluginsAPIMetrics
	// Sends metrics of public grafana packages usage by plugins
	FlagPluginsAPIMetrics = "pluginsAPIMetrics"

	// FlagExternalServiceAccounts
	// Automatic service account and token setup for plugins
	FlagExternalServiceAccounts = "externalServiceAccounts"

	// FlagPanelMonitoring
	// Enables panel monitoring through logs and measurements
	FlagPanelMonitoring = "panelMonitoring"

	// FlagEnableNativeHTTPHistogram
	// Enables native HTTP Histograms
	FlagEnableNativeHTTPHistogram = "enableNativeHTTPHistogram"

	// FlagDisableClassicHTTPHistogram
	// Disables classic HTTP Histogram (use with enableNativeHTTPHistogram)
	FlagDisableClassicHTTPHistogram = "disableClassicHTTPHistogram"

	// FlagFormatString
	// Enable format string transformer
	FlagFormatString = "formatString"

	// FlagTransformationsVariableSupport
	// Allows using variables in transformations
	FlagTransformationsVariableSupport = "transformationsVariableSupport"

	// FlagKubernetesPlaylists
	// Use the kubernetes API in the frontend for playlists, and route /api/playlist requests to k8s
	FlagKubernetesPlaylists = "kubernetesPlaylists"

	// FlagKubernetesSnapshots
	// Routes snapshot requests from /api to the /apis endpoint
	FlagKubernetesSnapshots = "kubernetesSnapshots"

	// FlagKubernetesDashboards
	// Use the kubernetes API in the frontend for dashboards
	FlagKubernetesDashboards = "kubernetesDashboards"

	// FlagKubernetesDashboardsAPI
	// Use the kubernetes API in the backend for dashboards
	FlagKubernetesDashboardsAPI = "kubernetesDashboardsAPI"

	// FlagKubernetesFolders
	// Use the kubernetes API in the frontend for folders, and route /api/folders requests to k8s
	FlagKubernetesFolders = "kubernetesFolders"

	// FlagGrafanaAPIServerTestingWithExperimentalAPIs
	// Facilitate integration testing of experimental APIs
	FlagGrafanaAPIServerTestingWithExperimentalAPIs = "grafanaAPIServerTestingWithExperimentalAPIs"

	// FlagDatasourceQueryTypes
	// Show query type endpoints in datasource API servers (currently hardcoded for testdata, expressions, and prometheus)
	FlagDatasourceQueryTypes = "datasourceQueryTypes"

	// FlagQueryService
	// Register /apis/query.grafana.app/ -- will eventually replace /api/ds/query
	FlagQueryService = "queryService"

	// FlagQueryServiceRewrite
	// Rewrite requests targeting /ds/query to the query service
	FlagQueryServiceRewrite = "queryServiceRewrite"

	// FlagQueryServiceFromUI
	// Routes requests to the new query service
	FlagQueryServiceFromUI = "queryServiceFromUI"

	// FlagCloudWatchBatchQueries
	// Runs CloudWatch metrics queries as separate batches
	FlagCloudWatchBatchQueries = "cloudWatchBatchQueries"

	// FlagRecoveryThreshold
	// Enables feature recovery threshold (aka hysteresis) for threshold server-side expression
	FlagRecoveryThreshold = "recoveryThreshold"

	// FlagLokiStructuredMetadata
	// Enables the loki data source to request structured metadata from the Loki server
	FlagLokiStructuredMetadata = "lokiStructuredMetadata"

	// FlagTeamHttpHeaders
	// Enables LBAC for datasources to apply LogQL filtering of logs to the client requests for users in teams
	FlagTeamHttpHeaders = "teamHttpHeaders"

	// FlagCachingOptimizeSerializationMemoryUsage
	// If enabled, the caching backend gradually serializes query responses for the cache, comparing against the configured `[caching]max_value_mb` value as it goes. This can can help prevent Grafana from running out of memory while attempting to cache very large query responses.
	FlagCachingOptimizeSerializationMemoryUsage = "cachingOptimizeSerializationMemoryUsage"

	// FlagPanelTitleSearchInV1
	// Enable searching for dashboards using panel title in search v1
	FlagPanelTitleSearchInV1 = "panelTitleSearchInV1"

	// FlagManagedPluginsInstall
	// Install managed plugins directly from plugins catalog
	FlagManagedPluginsInstall = "managedPluginsInstall"

	// FlagPrometheusPromQAIL
	// Prometheus and AI/ML to assist users in creating a query
	FlagPrometheusPromQAIL = "prometheusPromQAIL"

	// FlagPrometheusCodeModeMetricNamesSearch
	// Enables search for metric names in Code Mode, to improve performance when working with an enormous number of metric names
	FlagPrometheusCodeModeMetricNamesSearch = "prometheusCodeModeMetricNamesSearch"

	// FlagAddFieldFromCalculationStatFunctions
	// Add cumulative and window functions to the add field from calculation transformation
	FlagAddFieldFromCalculationStatFunctions = "addFieldFromCalculationStatFunctions"

	// FlagAlertmanagerRemoteSecondary
	// Enable Grafana to sync configuration and state with a remote Alertmanager.
	FlagAlertmanagerRemoteSecondary = "alertmanagerRemoteSecondary"

	// FlagAlertmanagerRemotePrimary
	// Enable Grafana to have a remote Alertmanager instance as the primary Alertmanager.
	FlagAlertmanagerRemotePrimary = "alertmanagerRemotePrimary"

	// FlagAlertmanagerRemoteOnly
	// Disable the internal Alertmanager and only use the external one defined.
	FlagAlertmanagerRemoteOnly = "alertmanagerRemoteOnly"

	// FlagAnnotationPermissionUpdate
	// Change the way annotation permissions work by scoping them to folders and dashboards.
	FlagAnnotationPermissionUpdate = "annotationPermissionUpdate"

	// FlagExtractFieldsNameDeduplication
	// Make sure extracted field names are unique in the dataframe
	FlagExtractFieldsNameDeduplication = "extractFieldsNameDeduplication"

	// FlagDashboardSceneForViewers
	// Enables dashboard rendering using Scenes for viewer roles
	FlagDashboardSceneForViewers = "dashboardSceneForViewers"

	// FlagDashboardSceneSolo
	// Enables rendering dashboards using scenes for solo panels
	FlagDashboardSceneSolo = "dashboardSceneSolo"

	// FlagDashboardScene
	// Enables dashboard rendering using scenes for all roles
	FlagDashboardScene = "dashboardScene"

	// FlagDashboardNewLayouts
	// Enables experimental new dashboard layouts
	FlagDashboardNewLayouts = "dashboardNewLayouts"

	// FlagPanelFilterVariable
	// Enables use of the `systemPanelFilterVar` variable to filter panels in a dashboard
	FlagPanelFilterVariable = "panelFilterVariable"

	// FlagPdfTables
	// Enables generating table data as PDF in reporting
	FlagPdfTables = "pdfTables"

	// FlagSsoSettingsApi
	// Enables the SSO settings API and the OAuth configuration UIs in Grafana
	FlagSsoSettingsApi = "ssoSettingsApi"

	// FlagCanvasPanelPanZoom
	// Allow pan and zoom in canvas panel
	FlagCanvasPanelPanZoom = "canvasPanelPanZoom"

	// FlagLogsInfiniteScrolling
	// Enables infinite scrolling for the Logs panel in Explore and Dashboards
	FlagLogsInfiniteScrolling = "logsInfiniteScrolling"

	// FlagExploreMetrics
	// Enables the new Explore Metrics core app
	FlagExploreMetrics = "exploreMetrics"

	// FlagAlertingSimplifiedRouting
	// Enables users to easily configure alert notifications by specifying a contact point directly when editing or creating an alert rule
	FlagAlertingSimplifiedRouting = "alertingSimplifiedRouting"

	// FlagLogRowsPopoverMenu
	// Enable filtering menu displayed when text of a log line is selected
	FlagLogRowsPopoverMenu = "logRowsPopoverMenu"

	// FlagPluginsSkipHostEnvVars
	// Disables passing host environment variable to plugin processes
	FlagPluginsSkipHostEnvVars = "pluginsSkipHostEnvVars"

	// FlagTableSharedCrosshair
	// Enables shared crosshair in table panel
	FlagTableSharedCrosshair = "tableSharedCrosshair"

	// FlagRegressionTransformation
	// Enables regression analysis transformation
	FlagRegressionTransformation = "regressionTransformation"

	// FlagLokiQueryHints
	// Enables query hints for Loki
	FlagLokiQueryHints = "lokiQueryHints"

	// FlagKubernetesFeatureToggles
	// Use the kubernetes API for feature toggle management in the frontend
	FlagKubernetesFeatureToggles = "kubernetesFeatureToggles"

	// FlagCloudRBACRoles
	// Enabled grafana cloud specific RBAC roles
	FlagCloudRBACRoles = "cloudRBACRoles"

	// FlagAlertingQueryOptimization
	// Optimizes eligible queries in order to reduce load on datasources
	FlagAlertingQueryOptimization = "alertingQueryOptimization"

	// FlagNewFolderPicker
	// Enables the nested folder picker without having nested folders enabled
	FlagNewFolderPicker = "newFolderPicker"

	// FlagJitterAlertRulesWithinGroups
	// Distributes alert rule evaluations more evenly over time, including spreading out rules within the same group
	FlagJitterAlertRulesWithinGroups = "jitterAlertRulesWithinGroups"

	// FlagOnPremToCloudMigrations
	// Enable the Grafana Migration Assistant, which helps you easily migrate on-prem dashboards, folders, and data source configurations to your Grafana Cloud stack.
	FlagOnPremToCloudMigrations = "onPremToCloudMigrations"

	// FlagOnPremToCloudMigrationsAlerts
	// Enables the migration of alerts and its child resources to your Grafana Cloud stack. Requires `onPremToCloudMigrations` to be enabled in conjunction.
	FlagOnPremToCloudMigrationsAlerts = "onPremToCloudMigrationsAlerts"

	// FlagAlertingSaveStatePeriodic
	// Writes the state periodically to the database, asynchronous to rule evaluation
	FlagAlertingSaveStatePeriodic = "alertingSaveStatePeriodic"

	// FlagPromQLScope
	// In-development feature that will allow injection of labels into prometheus queries.
	FlagPromQLScope = "promQLScope"

	// FlagSqlExpressions
	// Enables using SQL and DuckDB functions as Expressions.
	FlagSqlExpressions = "sqlExpressions"

	// FlagNodeGraphDotLayout
	// Changed the layout algorithm for the node graph
	FlagNodeGraphDotLayout = "nodeGraphDotLayout"

	// FlagGroupToNestedTableTransformation
	// Enables the group to nested table transformation
	FlagGroupToNestedTableTransformation = "groupToNestedTableTransformation"

	// FlagNewPDFRendering
	// New implementation for the dashboard-to-PDF rendering
	FlagNewPDFRendering = "newPDFRendering"

	// FlagTlsMemcached
	// Use TLS-enabled memcached in the enterprise caching feature
	FlagTlsMemcached = "tlsMemcached"

	// FlagKubernetesAggregator
	// Enable grafana&#39;s embedded kube-aggregator
	FlagKubernetesAggregator = "kubernetesAggregator"

	// FlagExpressionParser
	// Enable new expression parser
	FlagExpressionParser = "expressionParser"

	// FlagGroupByVariable
	// Enable groupBy variable support in scenes dashboards
	FlagGroupByVariable = "groupByVariable"

	// FlagAuthAPIAccessTokenAuth
	// Enables the use of Auth API access tokens for authentication
	FlagAuthAPIAccessTokenAuth = "authAPIAccessTokenAuth"

	// FlagScopeFilters
	// Enables the use of scope filters in Grafana
	FlagScopeFilters = "scopeFilters"

	// FlagSsoSettingsSAML
	// Use the new SSO Settings API to configure the SAML connector
	FlagSsoSettingsSAML = "ssoSettingsSAML"

	// FlagOauthRequireSubClaim
	// Require that sub claims is present in oauth tokens.
	FlagOauthRequireSubClaim = "oauthRequireSubClaim"

	// FlagNewDashboardWithFiltersAndGroupBy
	// Enables filters and group by variables on all new dashboards. Variables are added only if default data source supports filtering.
	FlagNewDashboardWithFiltersAndGroupBy = "newDashboardWithFiltersAndGroupBy"

	// FlagCloudWatchNewLabelParsing
	// Updates CloudWatch label parsing to be more accurate
	FlagCloudWatchNewLabelParsing = "cloudWatchNewLabelParsing"

	// FlagAccessActionSets
	// Introduces action sets for resource permissions. Also ensures that all folder editors and admins can create subfolders without needing any additional permissions.
	FlagAccessActionSets = "accessActionSets"

	// FlagDisableNumericMetricsSortingInExpressions
	// In server-side expressions, disable the sorting of numeric-kind metrics by their metric name or labels.
	FlagDisableNumericMetricsSortingInExpressions = "disableNumericMetricsSortingInExpressions"

	// FlagGrafanaManagedRecordingRules
	// Enables Grafana-managed recording rules.
	FlagGrafanaManagedRecordingRules = "grafanaManagedRecordingRules"

	// FlagQueryLibrary
	// Enables Query Library feature in Explore
	FlagQueryLibrary = "queryLibrary"

	// FlagLogsExploreTableDefaultVisualization
	// Sets the logs table as default visualisation in logs explore
	FlagLogsExploreTableDefaultVisualization = "logsExploreTableDefaultVisualization"

	// FlagNewDashboardSharingComponent
	// Enables the new sharing drawer design
	FlagNewDashboardSharingComponent = "newDashboardSharingComponent"

	// FlagAlertingListViewV2
	// Enables the new alert list view design
	FlagAlertingListViewV2 = "alertingListViewV2"

	// FlagNotificationBanner
	// Enables the notification banner UI and API
	FlagNotificationBanner = "notificationBanner"

	// FlagDashboardRestore
	// Enables deleted dashboard restore feature
	FlagDashboardRestore = "dashboardRestore"

	// FlagDatasourceProxyDisableRBAC
	// Disables applying a plugin route&#39;s ReqAction field to authorization
	FlagDatasourceProxyDisableRBAC = "datasourceProxyDisableRBAC"

	// FlagAlertingDisableSendAlertsExternal
	// Disables the ability to send alerts to an external Alertmanager datasource.
	FlagAlertingDisableSendAlertsExternal = "alertingDisableSendAlertsExternal"

	// FlagPreserveDashboardStateWhenNavigating
	// Enables possibility to preserve dashboard variables and time range when navigating between dashboards
	FlagPreserveDashboardStateWhenNavigating = "preserveDashboardStateWhenNavigating"

	// FlagAlertingCentralAlertHistory
	// Enables the new central alert history.
	FlagAlertingCentralAlertHistory = "alertingCentralAlertHistory"

	// FlagPluginProxyPreserveTrailingSlash
	// Preserve plugin proxy trailing slash.
	FlagPluginProxyPreserveTrailingSlash = "pluginProxyPreserveTrailingSlash"

	// FlagAzureMonitorPrometheusExemplars
	// Allows configuration of Azure Monitor as a data source that can provide Prometheus exemplars
	FlagAzureMonitorPrometheusExemplars = "azureMonitorPrometheusExemplars"

	// FlagPinNavItems
	// Enables pinning of nav items
	FlagPinNavItems = "pinNavItems"

	// FlagAuthZGRPCServer
	// Enables the gRPC server for authorization
	FlagAuthZGRPCServer = "authZGRPCServer"

	// FlagOpenSearchBackendFlowEnabled
	// Enables the backend query flow for Open Search datasource plugin
	FlagOpenSearchBackendFlowEnabled = "openSearchBackendFlowEnabled"

	// FlagSsoSettingsLDAP
	// Use the new SSO Settings API to configure LDAP
	FlagSsoSettingsLDAP = "ssoSettingsLDAP"

	// FlagFailWrongDSUID
	// Throws an error if a datasource has an invalid UIDs
	FlagFailWrongDSUID = "failWrongDSUID"

	// FlagZanzana
	// Use openFGA as authorization engine.
	FlagZanzana = "zanzana"

	// FlagReloadDashboardsOnParamsChange
	// Enables reload of dashboards on scopes, time range and variables changes
	FlagReloadDashboardsOnParamsChange = "reloadDashboardsOnParamsChange"

	// FlagAlertingApiServer
	// Register Alerting APIs with the K8s API server
	FlagAlertingApiServer = "alertingApiServer"

	// FlagCloudWatchRoundUpEndTime
	// Round up end time for metric queries to the next minute to avoid missing data
	FlagCloudWatchRoundUpEndTime = "cloudWatchRoundUpEndTime"

	// FlagCloudwatchMetricInsightsCrossAccount
	// Enables cross account observability for Cloudwatch Metric Insights query builder
	FlagCloudwatchMetricInsightsCrossAccount = "cloudwatchMetricInsightsCrossAccount"

	// FlagPrometheusAzureOverrideAudience
	// Deprecated. Allow override default AAD audience for Azure Prometheus endpoint. Enabled by default. This feature should no longer be used and will be removed in the future.
	FlagPrometheusAzureOverrideAudience = "prometheusAzureOverrideAudience"

	// FlagAlertingFilterV2
	// Enable the new alerting search experience
	FlagAlertingFilterV2 = "alertingFilterV2"

	// FlagDataplaneAggregator
	// Enable grafana dataplane aggregator
	FlagDataplaneAggregator = "dataplaneAggregator"

	// FlagNewFiltersUI
	// Enables new combobox style UI for the Ad hoc filters variable in scenes architecture
	FlagNewFiltersUI = "newFiltersUI"

	// FlagLokiSendDashboardPanelNames
	// Send dashboard and panel names to Loki when querying
	FlagLokiSendDashboardPanelNames = "lokiSendDashboardPanelNames"

	// FlagAlertingPrometheusRulesPrimary
	// Uses Prometheus rules as the primary source of truth for ruler-enabled data sources
	FlagAlertingPrometheusRulesPrimary = "alertingPrometheusRulesPrimary"

	// FlagSingleTopNav
	// Unifies the top search bar and breadcrumb bar into one
	FlagSingleTopNav = "singleTopNav"

	// FlagExploreLogsShardSplitting
	// Used in Explore Logs to split queries into multiple queries based on the number of shards
	FlagExploreLogsShardSplitting = "exploreLogsShardSplitting"

	// FlagExploreLogsAggregatedMetrics
	// Used in Explore Logs to query by aggregated metrics
	FlagExploreLogsAggregatedMetrics = "exploreLogsAggregatedMetrics"

	// FlagExploreLogsLimitedTimeRange
	// Used in Explore Logs to limit the time range
	FlagExploreLogsLimitedTimeRange = "exploreLogsLimitedTimeRange"

	// FlagHomeSetupGuide
	// Used in Home for users who want to return to the onboarding flow or quickly find popular config pages
	FlagHomeSetupGuide = "homeSetupGuide"

	// FlagAppPlatformGrpcClientAuth
	// Enables the gRPC client to authenticate with the App Platform by using ID &amp; access tokens
	FlagAppPlatformGrpcClientAuth = "appPlatformGrpcClientAuth"

	// FlagAppSidecar
	// Enable the app sidecar feature that allows rendering 2 apps at the same time
	FlagAppSidecar = "appSidecar"

	// FlagGroupAttributeSync
	// Enable the groupsync extension for managing Group Attribute Sync feature
	FlagGroupAttributeSync = "groupAttributeSync"

	// FlagAlertingQueryAndExpressionsStepMode
	// Enables step mode for alerting queries and expressions
	FlagAlertingQueryAndExpressionsStepMode = "alertingQueryAndExpressionsStepMode"

	// FlagImprovedExternalSessionHandling
	// Enable improved support for external sessions in Grafana
	FlagImprovedExternalSessionHandling = "improvedExternalSessionHandling"

	// FlagUseSessionStorageForRedirection
	// Use session storage for handling the redirection after login
	FlagUseSessionStorageForRedirection = "useSessionStorageForRedirection"

	// FlagRolePickerDrawer
	// Enables the new role picker drawer design
	FlagRolePickerDrawer = "rolePickerDrawer"

	// FlagUnifiedStorageSearch
	// Enable unified storage search
	FlagUnifiedStorageSearch = "unifiedStorageSearch"

	// FlagPluginsSriChecks
	// Enables SRI checks for plugin assets
	FlagPluginsSriChecks = "pluginsSriChecks"

	// FlagUnifiedStorageBigObjectsSupport
	// Enables to save big objects in blob storage
	FlagUnifiedStorageBigObjectsSupport = "unifiedStorageBigObjectsSupport"

	// FlagTimeRangeProvider
	// Enables time pickers sync
	FlagTimeRangeProvider = "timeRangeProvider"

	// FlagPrometheusUsesCombobox
	// Use new combobox component for Prometheus query editor
	FlagPrometheusUsesCombobox = "prometheusUsesCombobox"

<<<<<<< HEAD
	// FlagLabelSuggestionService
	// Enable label suggestion service
	FlagLabelSuggestionService = "labelSuggestionService"
=======
	// FlagAzureMonitorDisableLogLimit
	// Disables the log limit restriction for Azure Monitor when true. The limit is enabled by default.
	FlagAzureMonitorDisableLogLimit = "azureMonitorDisableLogLimit"

	// FlagDashboardSchemaV2
	// Enables the new dashboard schema version 2, implementing changes necessary for dynamic dashboards and dashboards as code.
	FlagDashboardSchemaV2 = "dashboardSchemaV2"
>>>>>>> 50a60695
)<|MERGE_RESOLUTION|>--- conflicted
+++ resolved
@@ -835,17 +835,15 @@
 	// Use new combobox component for Prometheus query editor
 	FlagPrometheusUsesCombobox = "prometheusUsesCombobox"
 
-<<<<<<< HEAD
+	// FlagAzureMonitorDisableLogLimit
+	// Disables the log limit restriction for Azure Monitor when true. The limit is enabled by default.
+	FlagAzureMonitorDisableLogLimit = "azureMonitorDisableLogLimit"
+	
+	// FlagDashboardSchemaV2
+	// Enables the new dashboard schema version 2, implementing changes necessary for dynamic dashboards and dashboards as code.
+	FlagDashboardSchemaV2 = "dashboardSchemaV2"
+	
 	// FlagLabelSuggestionService
 	// Enable label suggestion service
 	FlagLabelSuggestionService = "labelSuggestionService"
-=======
-	// FlagAzureMonitorDisableLogLimit
-	// Disables the log limit restriction for Azure Monitor when true. The limit is enabled by default.
-	FlagAzureMonitorDisableLogLimit = "azureMonitorDisableLogLimit"
-
-	// FlagDashboardSchemaV2
-	// Enables the new dashboard schema version 2, implementing changes necessary for dynamic dashboards and dashboards as code.
-	FlagDashboardSchemaV2 = "dashboardSchemaV2"
->>>>>>> 50a60695
 )