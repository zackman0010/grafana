--- conflicted
+++ resolved
@@ -839,13 +839,11 @@
 	// Enables the new dashboard schema version 2, implementing changes necessary for dynamic dashboards and dashboards as code.
 	FlagDashboardSchemaV2 = "dashboardSchemaV2"
 
-<<<<<<< HEAD
+	// FlagPlaylistsWatcher
+	// Enables experimental watcher for playlists
+	FlagPlaylistsWatcher = "playlistsWatcher"
+
 	// FlagCrashDetection
 	// Enables browser crash detection reporting to Faro.
 	FlagCrashDetection = "crashDetection"
-=======
-	// FlagPlaylistsWatcher
-	// Enables experimental watcher for playlists
-	FlagPlaylistsWatcher = "playlistsWatcher"
->>>>>>> 003b2f14
 )