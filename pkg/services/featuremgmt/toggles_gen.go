--- conflicted
+++ resolved
@@ -923,25 +923,23 @@
 	// Enables auto-updating of users installed plugins
 	FlagPluginsAutoUpdate = "pluginsAutoUpdate"
 
-<<<<<<< HEAD
+	// FlagMultiTenantFrontend
+	// Register MT frontend
+	FlagMultiTenantFrontend = "multiTenantFrontend"
+
+	// FlagAlertingListViewV2PreviewToggle
+	// Enables the alerting list view v2 preview toggle
+	FlagAlertingListViewV2PreviewToggle = "alertingListViewV2PreviewToggle"
+
+	// FlagAlertRuleUseFiredAtForStartsAt
+	// Use FiredAt for StartsAt when sending alerts to Alertmaanger
+	FlagAlertRuleUseFiredAtForStartsAt = "alertRuleUseFiredAtForStartsAt"
+
+	// FlagAlertingBulkActionsInUI
+	// Enables the alerting bulk actions in the UI
+	FlagAlertingBulkActionsInUI = "alertingBulkActionsInUI"
+
 	// FlagDashboardImageSharing
 	// Enables image sharing functionality for dashboards and their panels
 	FlagDashboardImageSharing = "dashboardImageSharing"
-=======
-	// FlagMultiTenantFrontend
-	// Register MT frontend
-	FlagMultiTenantFrontend = "multiTenantFrontend"
-
-	// FlagAlertingListViewV2PreviewToggle
-	// Enables the alerting list view v2 preview toggle
-	FlagAlertingListViewV2PreviewToggle = "alertingListViewV2PreviewToggle"
-
-	// FlagAlertRuleUseFiredAtForStartsAt
-	// Use FiredAt for StartsAt when sending alerts to Alertmaanger
-	FlagAlertRuleUseFiredAtForStartsAt = "alertRuleUseFiredAtForStartsAt"
-
-	// FlagAlertingBulkActionsInUI
-	// Enables the alerting bulk actions in the UI
-	FlagAlertingBulkActionsInUI = "alertingBulkActionsInUI"
->>>>>>> cf453b46
 )