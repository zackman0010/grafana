// NOTE: This file was auto generated.  DO NOT EDIT DIRECTLY!
// To change feature flags, edit:
//  pkg/services/featuremgmt/registry.go
// Then run tests in:
//  pkg/services/featuremgmt/toggles_gen_test.go

package featuremgmt

const (
	// FlagTrimDefaults
	// Use cue schema to remove values that will be applied automatically
	FlagTrimDefaults = "trimDefaults"

	// FlagDisableEnvelopeEncryption
	// Disable envelope encryption (emergency only)
	FlagDisableEnvelopeEncryption = "disableEnvelopeEncryption"

	// FlagLiveServiceWebWorker
	// This will use a webworker thread to processes events rather than the main thread
	FlagLiveServiceWebWorker = "live-service-web-worker"

	// FlagQueryOverLive
	// Use Grafana Live WebSocket to execute backend queries
	FlagQueryOverLive = "queryOverLive"

	// FlagPanelTitleSearch
	// Search for dashboards using panel title
	FlagPanelTitleSearch = "panelTitleSearch"

	// FlagPublicDashboards
	// Enables public access to dashboards
	FlagPublicDashboards = "publicDashboards"

	// FlagPublicDashboardsEmailSharing
	// Enables public dashboard sharing to be restricted to only allowed emails
	FlagPublicDashboardsEmailSharing = "publicDashboardsEmailSharing"

	// FlagLokiExperimentalStreaming
	// Support new streaming approach for loki (prototype, needs special loki build)
	FlagLokiExperimentalStreaming = "lokiExperimentalStreaming"

	// FlagFeatureHighlights
	// Highlight Grafana Enterprise features
	FlagFeatureHighlights = "featureHighlights"

	// FlagMigrationLocking
	// Lock database during migrations
	FlagMigrationLocking = "migrationLocking"

	// FlagStorage
	// Configurable storage for dashboards, datasources, and resources
	FlagStorage = "storage"

	// FlagCorrelations
	// Correlations page
	FlagCorrelations = "correlations"

	// FlagDatasourceQueryMultiStatus
	// Introduce HTTP 207 Multi Status for api/ds/query
	FlagDatasourceQueryMultiStatus = "datasourceQueryMultiStatus"

	// FlagTraceToMetrics
	// Enable trace to metrics links
	FlagTraceToMetrics = "traceToMetrics"

	// FlagNewDBLibrary
	// Use jmoiron/sqlx rather than xorm for a few backend services
	FlagNewDBLibrary = "newDBLibrary"

	// FlagAutoMigrateOldPanels
	// Migrate old angular panels to supported versions (graph, table-old, worldmap, etc)
	FlagAutoMigrateOldPanels = "autoMigrateOldPanels"

	// FlagDisableAngular
	// Dynamic flag to disable angular at runtime. The preferred method is to set `angular_support_enabled` to `false` in the [security] settings, which allows you to change the state at runtime.
	FlagDisableAngular = "disableAngular"

	// FlagCanvasPanelNesting
	// Allow elements nesting
	FlagCanvasPanelNesting = "canvasPanelNesting"

	// FlagScenes
	// Experimental framework to build interactive dashboards
	FlagScenes = "scenes"

	// FlagDisableSecretsCompatibility
	// Disable duplicated secret storage in legacy tables
	FlagDisableSecretsCompatibility = "disableSecretsCompatibility"

	// FlagLogRequestsInstrumentedAsUnknown
	// Logs the path for requests that are instrumented as unknown
	FlagLogRequestsInstrumentedAsUnknown = "logRequestsInstrumentedAsUnknown"

	// FlagDataConnectionsConsole
	// Enables a new top-level page called Connections. This page is an experiment that provides a better experience when you install and configure data sources and other plugins.
	FlagDataConnectionsConsole = "dataConnectionsConsole"

	// FlagTopnav
	// Enables topnav support in external plugins. The new Grafana navigation cannot be disabled.
	FlagTopnav = "topnav"

	// FlagDockedMegaMenu
	// Enable support for a persistent (docked) navigation menu
	FlagDockedMegaMenu = "dockedMegaMenu"

	// FlagGrpcServer
	// Run the GRPC server
	FlagGrpcServer = "grpcServer"

	// FlagEntityStore
	// SQL-based entity store (requires storage flag also)
	FlagEntityStore = "entityStore"

	// FlagCloudWatchCrossAccountQuerying
	// Enables cross-account querying in CloudWatch datasources
	FlagCloudWatchCrossAccountQuerying = "cloudWatchCrossAccountQuerying"

	// FlagRedshiftAsyncQueryDataSupport
	// Enable async query data support for Redshift
	FlagRedshiftAsyncQueryDataSupport = "redshiftAsyncQueryDataSupport"

	// FlagAthenaAsyncQueryDataSupport
	// Enable async query data support for Athena
	FlagAthenaAsyncQueryDataSupport = "athenaAsyncQueryDataSupport"

	// FlagCloudwatchNewRegionsHandler
	// Refactor of /regions endpoint, no user-facing changes
	FlagCloudwatchNewRegionsHandler = "cloudwatchNewRegionsHandler"

	// FlagShowDashboardValidationWarnings
	// Show warnings when dashboards do not validate against the schema
	FlagShowDashboardValidationWarnings = "showDashboardValidationWarnings"

	// FlagMysqlAnsiQuotes
	// Use double quotes to escape keyword in a MySQL query
	FlagMysqlAnsiQuotes = "mysqlAnsiQuotes"

	// FlagAccessControlOnCall
	// Access control primitives for OnCall
	FlagAccessControlOnCall = "accessControlOnCall"

	// FlagNestedFolders
	// Enable folder nesting
	FlagNestedFolders = "nestedFolders"

	// FlagNestedFolderPicker
	// Enables the new folder picker to work with nested folders. Requires the nestedFolders feature flag
	FlagNestedFolderPicker = "nestedFolderPicker"

	// FlagAccessTokenExpirationCheck
	// Enable OAuth access_token expiration check and token refresh using the refresh_token
	FlagAccessTokenExpirationCheck = "accessTokenExpirationCheck"

	// FlagEmptyDashboardPage
	// Enable the redesigned user interface of a dashboard page that includes no panels
	FlagEmptyDashboardPage = "emptyDashboardPage"

	// FlagDisablePrometheusExemplarSampling
	// Disable Prometheus exemplar sampling
	FlagDisablePrometheusExemplarSampling = "disablePrometheusExemplarSampling"

	// FlagAlertingBacktesting
	// Rule backtesting API for alerting
	FlagAlertingBacktesting = "alertingBacktesting"

	// FlagEditPanelCSVDragAndDrop
	// Enables drag and drop for CSV and Excel files
	FlagEditPanelCSVDragAndDrop = "editPanelCSVDragAndDrop"

	// FlagAlertingNoNormalState
	// Stop maintaining state of alerts that are not firing
	FlagAlertingNoNormalState = "alertingNoNormalState"

	// FlagLogsContextDatasourceUi
	// Allow datasource to provide custom UI for context view
	FlagLogsContextDatasourceUi = "logsContextDatasourceUi"

	// FlagLokiQuerySplitting
	// Split large interval queries into subqueries with smaller time intervals
	FlagLokiQuerySplitting = "lokiQuerySplitting"

	// FlagLokiQuerySplittingConfig
	// Give users the option to configure split durations for Loki queries
	FlagLokiQuerySplittingConfig = "lokiQuerySplittingConfig"

	// FlagIndividualCookiePreferences
	// Support overriding cookie preferences per user
	FlagIndividualCookiePreferences = "individualCookiePreferences"

	// FlagGcomOnlyExternalOrgRoleSync
	// Prohibits a user from changing organization roles synced with Grafana Cloud auth provider
	FlagGcomOnlyExternalOrgRoleSync = "gcomOnlyExternalOrgRoleSync"

	// FlagPrometheusMetricEncyclopedia
	// Adds the metrics explorer component to the Prometheus query builder as an option in metric select
	FlagPrometheusMetricEncyclopedia = "prometheusMetricEncyclopedia"

	// FlagTimeSeriesTable
	// Enable time series table transformer &amp; sparkline cell type
	FlagTimeSeriesTable = "timeSeriesTable"

	// FlagPrometheusResourceBrowserCache
	// Displays browser caching options in Prometheus data source configuration
	FlagPrometheusResourceBrowserCache = "prometheusResourceBrowserCache"

	// FlagInfluxdbBackendMigration
	// Query InfluxDB InfluxQL without the proxy
	FlagInfluxdbBackendMigration = "influxdbBackendMigration"

	// FlagClientTokenRotation
	// Replaces the current in-request token rotation so that the client initiates the rotation
	FlagClientTokenRotation = "clientTokenRotation"

	// FlagPrometheusDataplane
	// Changes responses to from Prometheus to be compliant with the dataplane specification. In particular it sets the numeric Field.Name from &#39;Value&#39; to the value of the `__name__` label when present.
	FlagPrometheusDataplane = "prometheusDataplane"

	// FlagLokiMetricDataplane
	// Changes metric responses from Loki to be compliant with the dataplane specification.
	FlagLokiMetricDataplane = "lokiMetricDataplane"

	// FlagLokiLogsDataplane
	// Changes logs responses from Loki to be compliant with the dataplane specification.
	FlagLokiLogsDataplane = "lokiLogsDataplane"

	// FlagDataplaneFrontendFallback
	// Support dataplane contract field name change for transformations and field name matchers where the name is different
	FlagDataplaneFrontendFallback = "dataplaneFrontendFallback"

	// FlagDisableSSEDataplane
	// Disables dataplane specific processing in server side expressions.
	FlagDisableSSEDataplane = "disableSSEDataplane"

	// FlagAlertStateHistoryLokiSecondary
	// Enable Grafana to write alert state history to an external Loki instance in addition to Grafana annotations.
	FlagAlertStateHistoryLokiSecondary = "alertStateHistoryLokiSecondary"

	// FlagAlertingNotificationsPoliciesMatchingInstances
	// Enables the preview of matching instances for notification policies
	FlagAlertingNotificationsPoliciesMatchingInstances = "alertingNotificationsPoliciesMatchingInstances"

	// FlagAlertStateHistoryLokiPrimary
	// Enable a remote Loki instance as the primary source for state history reads.
	FlagAlertStateHistoryLokiPrimary = "alertStateHistoryLokiPrimary"

	// FlagAlertStateHistoryLokiOnly
	// Disable Grafana alerts from emitting annotations when a remote Loki instance is available.
	FlagAlertStateHistoryLokiOnly = "alertStateHistoryLokiOnly"

	// FlagUnifiedRequestLog
	// Writes error logs to the request logger
	FlagUnifiedRequestLog = "unifiedRequestLog"

	// FlagRenderAuthJWT
	// Uses JWT-based auth for rendering instead of relying on remote cache
	FlagRenderAuthJWT = "renderAuthJWT"

	// FlagExternalServiceAuth
	// Starts an OAuth2 authentication provider for external services
	FlagExternalServiceAuth = "externalServiceAuth"

	// FlagRefactorVariablesTimeRange
	// Refactor time range variables flow to reduce number of API calls made when query variables are chained
	FlagRefactorVariablesTimeRange = "refactorVariablesTimeRange"

	// FlagUseCachingService
	// When turned on, the new query and resource caching implementation using a wire service inject will be used in place of the previous middleware implementation
	FlagUseCachingService = "useCachingService"

	// FlagEnableElasticsearchBackendQuerying
	// Enable the processing of queries and responses in the Elasticsearch data source through backend
	FlagEnableElasticsearchBackendQuerying = "enableElasticsearchBackendQuerying"

	// FlagAdvancedDataSourcePicker
	// Enable a new data source picker with contextual information, recently used order and advanced mode
	FlagAdvancedDataSourcePicker = "advancedDataSourcePicker"

	// FlagFaroDatasourceSelector
	// Enable the data source selector within the Frontend Apps section of the Frontend Observability
	FlagFaroDatasourceSelector = "faroDatasourceSelector"

	// FlagEnableDatagridEditing
	// Enables the edit functionality in the datagrid panel
	FlagEnableDatagridEditing = "enableDatagridEditing"

	// FlagDataSourcePageHeader
	// Apply new pageHeader UI in data source edit page
	FlagDataSourcePageHeader = "dataSourcePageHeader"

	// FlagExtraThemes
	// Enables extra themes
	FlagExtraThemes = "extraThemes"

	// FlagLokiPredefinedOperations
	// Adds predefined query operations to Loki query editor
	FlagLokiPredefinedOperations = "lokiPredefinedOperations"

	// FlagPluginsFrontendSandbox
	// Enables the plugins frontend sandbox
	FlagPluginsFrontendSandbox = "pluginsFrontendSandbox"

	// FlagDashboardEmbed
	// Allow embedding dashboard for external use in Code editors
	FlagDashboardEmbed = "dashboardEmbed"

	// FlagFrontendSandboxMonitorOnly
	// Enables monitor only in the plugin frontend sandbox (if enabled)
	FlagFrontendSandboxMonitorOnly = "frontendSandboxMonitorOnly"

	// FlagSqlDatasourceDatabaseSelection
	// Enables previous SQL data source dataset dropdown behavior
	FlagSqlDatasourceDatabaseSelection = "sqlDatasourceDatabaseSelection"

	// FlagLokiFormatQuery
	// Enables the ability to format Loki queries
	FlagLokiFormatQuery = "lokiFormatQuery"

	// FlagCloudWatchLogsMonacoEditor
	// Enables the Monaco editor for CloudWatch Logs queries
	FlagCloudWatchLogsMonacoEditor = "cloudWatchLogsMonacoEditor"

	// FlagExploreScrollableLogsContainer
	// Improves the scrolling behavior of logs in Explore
	FlagExploreScrollableLogsContainer = "exploreScrollableLogsContainer"

	// FlagRecordedQueriesMulti
	// Enables writing multiple items from a single query within Recorded Queries
	FlagRecordedQueriesMulti = "recordedQueriesMulti"

	// FlagPluginsDynamicAngularDetectionPatterns
	// Enables fetching Angular detection patterns for plugins from GCOM and fallback to hardcoded ones
	FlagPluginsDynamicAngularDetectionPatterns = "pluginsDynamicAngularDetectionPatterns"

	// FlagVizAndWidgetSplit
	// Split panels between vizualizations and widgets
	FlagVizAndWidgetSplit = "vizAndWidgetSplit"

	// FlagPrometheusIncrementalQueryInstrumentation
	// Adds RudderStack events to incremental queries
	FlagPrometheusIncrementalQueryInstrumentation = "prometheusIncrementalQueryInstrumentation"

	// FlagLogsExploreTableVisualisation
	// A table visualisation for logs in Explore
	FlagLogsExploreTableVisualisation = "logsExploreTableVisualisation"

	// FlagAwsDatasourcesTempCredentials
	// Support temporary security credentials in AWS plugins for Grafana Cloud customers
	FlagAwsDatasourcesTempCredentials = "awsDatasourcesTempCredentials"

	// FlagTransformationsRedesign
	// Enables the transformations redesign
	FlagTransformationsRedesign = "transformationsRedesign"

	// FlagToggleLabelsInLogsUI
	// Enable toggleable filters in log details view
	FlagToggleLabelsInLogsUI = "toggleLabelsInLogsUI"

	// FlagMlExpressions
	// Enable support for Machine Learning in server-side expressions
	FlagMlExpressions = "mlExpressions"

	// FlagTraceQLStreaming
	// Enables response streaming of TraceQL queries of the Tempo data source
	FlagTraceQLStreaming = "traceQLStreaming"

	// FlagMetricsSummary
	// Enables metrics summary queries in the Tempo data source
	FlagMetricsSummary = "metricsSummary"

	// FlagGrafanaAPIServer
	// Enable Kubernetes API Server for Grafana resources
	FlagGrafanaAPIServer = "grafanaAPIServer"

	// FlagFeatureToggleAdminPage
	// Enable admin page for managing feature toggles from the Grafana front-end
	FlagFeatureToggleAdminPage = "featureToggleAdminPage"

	// FlagAwsAsyncQueryCaching
	// Enable caching for async queries for Redshift and Athena. Requires that the `useCachingService` feature toggle is enabled and the datasource has caching and async query support enabled
	FlagAwsAsyncQueryCaching = "awsAsyncQueryCaching"

	// FlagSplitScopes
	// Support faster dashboard and folder search by splitting permission scopes into parts
	FlagSplitScopes = "splitScopes"

	// FlagAzureMonitorDataplane
	// Adds dataplane compliant frame metadata in the Azure Monitor datasource
	FlagAzureMonitorDataplane = "azureMonitorDataplane"

	// FlagPermissionsFilterRemoveSubquery
	// Alternative permission filter implementation that does not use subqueries for fetching the dashboard folder
	FlagPermissionsFilterRemoveSubquery = "permissionsFilterRemoveSubquery"

	// FlagPrometheusConfigOverhaulAuth
	// Update the Prometheus configuration page with the new auth component
	FlagPrometheusConfigOverhaulAuth = "prometheusConfigOverhaulAuth"

	// FlagConfigurableSchedulerTick
	// Enable changing the scheduler base interval via configuration option unified_alerting.scheduler_tick_interval
	FlagConfigurableSchedulerTick = "configurableSchedulerTick"

	// FlagInfluxdbSqlSupport
	// Enable InfluxDB SQL query language support with new querying UI
	FlagInfluxdbSqlSupport = "influxdbSqlSupport"

	// FlagNoBasicRole
	// Enables a new role that has no permissions by default
	FlagNoBasicRole = "noBasicRole"

	// FlagAlertingNoDataErrorExecution
	// Changes how Alerting state manager handles execution of NoData/Error
	FlagAlertingNoDataErrorExecution = "alertingNoDataErrorExecution"

	// FlagAngularDeprecationUI
	// Display new Angular deprecation-related UI features
	FlagAngularDeprecationUI = "angularDeprecationUI"

	// FlagDashgpt
	// Enable AI powered features in dashboards
	FlagDashgpt = "dashgpt"

	// FlagReportingRetries
	// Enables rendering retries for the reporting feature
	FlagReportingRetries = "reportingRetries"

	// FlagNewBrowseDashboards
	// New browse/manage dashboards UI
	FlagNewBrowseDashboards = "newBrowseDashboards"

	// FlagSseGroupByDatasource
	// Send query to the same datasource in a single request when using server side expressions
	FlagSseGroupByDatasource = "sseGroupByDatasource"

	// FlagRequestInstrumentationStatusSource
	// Include a status source label for request metrics and logs
	FlagRequestInstrumentationStatusSource = "requestInstrumentationStatusSource"

	// FlagLokiRunQueriesInParallel
	// Enables running Loki queries in parallel
	FlagLokiRunQueriesInParallel = "lokiRunQueriesInParallel"

	// FlagWargamesTesting
	// Placeholder feature flag for internal testing
	FlagWargamesTesting = "wargamesTesting"

	// FlagAlertingInsights
	// Show the new alerting insights landing page
	FlagAlertingInsights = "alertingInsights"

	// FlagExternalCorePlugins
	// Allow core plugins to be loaded as external
	FlagExternalCorePlugins = "externalCorePlugins"

	// FlagPluginsAPIMetrics
	// Sends metrics of public grafana packages usage by plugins
	FlagPluginsAPIMetrics = "pluginsAPIMetrics"

	// FlagHttpSLOLevels
	// Adds SLO level to http request metrics
	FlagHttpSLOLevels = "httpSLOLevels"

<<<<<<< HEAD
	// FlagPrometheusPromQAIL
	// Prometheus and AI/ML to assist users in creating a query
	FlagPrometheusPromQAIL = "prometheusPromQAIL"
=======
	// FlagIdForwarding
	// Generate signed id token for identity that can be forwarded to plugins and external services
	FlagIdForwarding = "idForwarding"
>>>>>>> e82e1593
)<|MERGE_RESOLUTION|>--- conflicted
+++ resolved
@@ -459,13 +459,11 @@
 	// Adds SLO level to http request metrics
 	FlagHttpSLOLevels = "httpSLOLevels"
 
-<<<<<<< HEAD
 	// FlagPrometheusPromQAIL
 	// Prometheus and AI/ML to assist users in creating a query
 	FlagPrometheusPromQAIL = "prometheusPromQAIL"
-=======
+
 	// FlagIdForwarding
 	// Generate signed id token for identity that can be forwarded to plugins and external services
 	FlagIdForwarding = "idForwarding"
->>>>>>> e82e1593
 )