--- conflicted
+++ resolved
@@ -931,69 +931,67 @@
 	// Enables the report creation drawer in a dashboard
 	FlagNewShareReportDrawer = "newShareReportDrawer"
 
-<<<<<<< HEAD
+	// FlagRendererDisableAppPluginsPreload
+	// Disable pre-loading app plugins when the request is coming from the renderer
+	FlagRendererDisableAppPluginsPreload = "rendererDisableAppPluginsPreload"
+
+	// FlagAssetSriChecks
+	// Enables SRI checks for Grafana JavaScript assets
+	FlagAssetSriChecks = "assetSriChecks"
+
+	// FlagAlertRuleRestore
+	// Enables the alert rule restore feature
+	FlagAlertRuleRestore = "alertRuleRestore"
+
+	// FlagGrafanaManagedRecordingRulesDatasources
+	// Enables writing to data sources for Grafana-managed recording rules.
+	FlagGrafanaManagedRecordingRulesDatasources = "grafanaManagedRecordingRulesDatasources"
+
+	// FlagInfinityRunQueriesInParallel
+	// Enables running Infinity queries in parallel
+	FlagInfinityRunQueriesInParallel = "infinityRunQueriesInParallel"
+
+	// FlagInviteUserExperimental
+	// Renders invite user button along the app
+	FlagInviteUserExperimental = "inviteUserExperimental"
+
+	// FlagNoBackdropBlur
+	// Disables backdrop blur
+	FlagNoBackdropBlur = "noBackdropBlur"
+
+	// FlagAlertingMigrationUI
+	// Enables the alerting migration UI, to migrate datasource-managed rules to Grafana-managed rules
+	FlagAlertingMigrationUI = "alertingMigrationUI"
+
+	// FlagUnifiedStorageHistoryPruner
+	// Enables the unified storage history pruner
+	FlagUnifiedStorageHistoryPruner = "unifiedStorageHistoryPruner"
+
+	// FlagAzureMonitorLogsBuilderEditor
+	// Enables the logs builder mode for the Azure Monitor data source
+	FlagAzureMonitorLogsBuilderEditor = "azureMonitorLogsBuilderEditor"
+
+	// FlagLocaleFormatPreference
+	// Specify the locale so we can show the correct format for numbers and dates
+	FlagLocaleFormatPreference = "localeFormatPreference"
+
+	// FlagUnifiedStorageGrpcConnectionPool
+	// Enables the unified storage grpc connection pool
+	FlagUnifiedStorageGrpcConnectionPool = "unifiedStorageGrpcConnectionPool"
+
+	// FlagAlertingRuleRecoverDeleted
+	// Enables the UI functionality to recover and view deleted alert rules
+	FlagAlertingRuleRecoverDeleted = "alertingRuleRecoverDeleted"
+
+	// FlagXrayApplicationSignals
+	// Support Application Signals queries in the X-Ray datasource
+	FlagXrayApplicationSignals = "xrayApplicationSignals"
+
+	// FlagLocalizationForPlugins
+	// Enables localization for plugins
+	FlagLocalizationForPlugins = "localizationForPlugins"
+
 	// FlagManagedPluginsInstallationImprovements
 	// Improve the installation experience for managed plugins
 	FlagManagedPluginsInstallationImprovements = "managedPluginsInstallationImprovements"
-=======
-	// FlagRendererDisableAppPluginsPreload
-	// Disable pre-loading app plugins when the request is coming from the renderer
-	FlagRendererDisableAppPluginsPreload = "rendererDisableAppPluginsPreload"
-
-	// FlagAssetSriChecks
-	// Enables SRI checks for Grafana JavaScript assets
-	FlagAssetSriChecks = "assetSriChecks"
-
-	// FlagAlertRuleRestore
-	// Enables the alert rule restore feature
-	FlagAlertRuleRestore = "alertRuleRestore"
-
-	// FlagGrafanaManagedRecordingRulesDatasources
-	// Enables writing to data sources for Grafana-managed recording rules.
-	FlagGrafanaManagedRecordingRulesDatasources = "grafanaManagedRecordingRulesDatasources"
-
-	// FlagInfinityRunQueriesInParallel
-	// Enables running Infinity queries in parallel
-	FlagInfinityRunQueriesInParallel = "infinityRunQueriesInParallel"
-
-	// FlagInviteUserExperimental
-	// Renders invite user button along the app
-	FlagInviteUserExperimental = "inviteUserExperimental"
-
-	// FlagNoBackdropBlur
-	// Disables backdrop blur
-	FlagNoBackdropBlur = "noBackdropBlur"
-
-	// FlagAlertingMigrationUI
-	// Enables the alerting migration UI, to migrate datasource-managed rules to Grafana-managed rules
-	FlagAlertingMigrationUI = "alertingMigrationUI"
-
-	// FlagUnifiedStorageHistoryPruner
-	// Enables the unified storage history pruner
-	FlagUnifiedStorageHistoryPruner = "unifiedStorageHistoryPruner"
-
-	// FlagAzureMonitorLogsBuilderEditor
-	// Enables the logs builder mode for the Azure Monitor data source
-	FlagAzureMonitorLogsBuilderEditor = "azureMonitorLogsBuilderEditor"
-
-	// FlagLocaleFormatPreference
-	// Specify the locale so we can show the correct format for numbers and dates
-	FlagLocaleFormatPreference = "localeFormatPreference"
-
-	// FlagUnifiedStorageGrpcConnectionPool
-	// Enables the unified storage grpc connection pool
-	FlagUnifiedStorageGrpcConnectionPool = "unifiedStorageGrpcConnectionPool"
-
-	// FlagAlertingRuleRecoverDeleted
-	// Enables the UI functionality to recover and view deleted alert rules
-	FlagAlertingRuleRecoverDeleted = "alertingRuleRecoverDeleted"
-
-	// FlagXrayApplicationSignals
-	// Support Application Signals queries in the X-Ray datasource
-	FlagXrayApplicationSignals = "xrayApplicationSignals"
-
-	// FlagLocalizationForPlugins
-	// Enables localization for plugins
-	FlagLocalizationForPlugins = "localizationForPlugins"
->>>>>>> 0a1dcfc1
 )