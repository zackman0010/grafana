--- conflicted
+++ resolved
@@ -967,11 +967,9 @@
 	// Enables additional languages
 	FlagExtraLanguages = "extraLanguages"
 
-<<<<<<< HEAD
 	// FlagAzureMonitorEnableLogsBuilderMode
 	// Enables logs builder for Azure Monitor datasource
 	FlagAzureMonitorEnableLogsBuilderMode = "azureMonitorEnableLogsBuilderMode"
-=======
 	// FlagNoBackdropBlur
 	// Disables backdrop blur
 	FlagNoBackdropBlur = "noBackdropBlur"
@@ -983,5 +981,4 @@
 	// FlagUnifiedStorageHistoryPruner
 	// Enables the unified storage history pruner
 	FlagUnifiedStorageHistoryPruner = "unifiedStorageHistoryPruner"
->>>>>>> a29e49f4
 )