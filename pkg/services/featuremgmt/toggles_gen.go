--- conflicted
+++ resolved
@@ -775,21 +775,19 @@
 	// Used in Explore Logs to limit the time range
 	FlagExploreLogsLimitedTimeRange = "exploreLogsLimitedTimeRange"
 
-<<<<<<< HEAD
+	// FlagAppPlatformAccessTokens
+	// Enables the use of access tokens for the App Platform
+	FlagAppPlatformAccessTokens = "appPlatformAccessTokens"
+
+	// FlagAppSidecar
+	// Enable the app sidecar feature that allows rendering 2 apps at the same time
+	FlagAppSidecar = "appSidecar"
+
+	// FlagGroupAttributeSync
+	// Enable the groupsync extension for managing Group Attribute Sync feature
+	FlagGroupAttributeSync = "groupAttributeSync"
+
 	// FlagImprovedSessionStore
 	// Enables the improved session store
 	FlagImprovedSessionStore = "improvedSessionStore"
-=======
-	// FlagAppPlatformAccessTokens
-	// Enables the use of access tokens for the App Platform
-	FlagAppPlatformAccessTokens = "appPlatformAccessTokens"
-
-	// FlagAppSidecar
-	// Enable the app sidecar feature that allows rendering 2 apps at the same time
-	FlagAppSidecar = "appSidecar"
-
-	// FlagGroupAttributeSync
-	// Enable the groupsync extension for managing Group Attribute Sync feature
-	FlagGroupAttributeSync = "groupAttributeSync"
->>>>>>> f72401e2
 )