// NOTE: This file was auto generated.  DO NOT EDIT DIRECTLY!
// To change feature flags, edit:
//  pkg/services/featuremgmt/registry.go
// Then run tests in:
//  pkg/services/featuremgmt/toggles_gen_test.go

package featuremgmt

const (
	// FlagDisableEnvelopeEncryption
	// Disable envelope encryption (emergency only)
	FlagDisableEnvelopeEncryption = "disableEnvelopeEncryption"

	// FlagPanelTitleSearch
	// Search for dashboards using panel title
	FlagPanelTitleSearch = "panelTitleSearch"

	// FlagPublicDashboardsEmailSharing
	// Enables public dashboard sharing to be restricted to only allowed emails
	FlagPublicDashboardsEmailSharing = "publicDashboardsEmailSharing"

	// FlagPublicDashboardsScene
	// Enables public dashboard rendering using scenes
	FlagPublicDashboardsScene = "publicDashboardsScene"

	// FlagLokiExperimentalStreaming
	// Support new streaming approach for loki (prototype, needs special loki build)
	FlagLokiExperimentalStreaming = "lokiExperimentalStreaming"

	// FlagFeatureHighlights
	// Highlight Grafana Enterprise features
	FlagFeatureHighlights = "featureHighlights"

	// FlagStorage
	// Configurable storage for dashboards, datasources, and resources
	FlagStorage = "storage"

	// FlagCorrelations
	// Correlations page
	FlagCorrelations = "correlations"

	// FlagCanvasPanelNesting
	// Allow elements nesting
	FlagCanvasPanelNesting = "canvasPanelNesting"

	// FlagDisableSecretsCompatibility
	// Disable duplicated secret storage in legacy tables
	FlagDisableSecretsCompatibility = "disableSecretsCompatibility"

	// FlagLogRequestsInstrumentedAsUnknown
	// Logs the path for requests that are instrumented as unknown
	FlagLogRequestsInstrumentedAsUnknown = "logRequestsInstrumentedAsUnknown"

	// FlagGrpcServer
	// Run the GRPC server
	FlagGrpcServer = "grpcServer"

	// FlagCloudWatchCrossAccountQuerying
	// Enables cross-account querying in CloudWatch datasources
	FlagCloudWatchCrossAccountQuerying = "cloudWatchCrossAccountQuerying"

	// FlagShowDashboardValidationWarnings
	// Show warnings when dashboards do not validate against the schema
	FlagShowDashboardValidationWarnings = "showDashboardValidationWarnings"

	// FlagMysqlAnsiQuotes
	// Use double quotes to escape keyword in a MySQL query
	FlagMysqlAnsiQuotes = "mysqlAnsiQuotes"

	// FlagNestedFolders
	// Enable folder nesting
	FlagNestedFolders = "nestedFolders"

	// FlagAlertingBacktesting
	// Rule backtesting API for alerting
	FlagAlertingBacktesting = "alertingBacktesting"

	// FlagEditPanelCSVDragAndDrop
	// Enables drag and drop for CSV and Excel files
	FlagEditPanelCSVDragAndDrop = "editPanelCSVDragAndDrop"

	// FlagLogsContextDatasourceUi
	// Allow datasource to provide custom UI for context view
	FlagLogsContextDatasourceUi = "logsContextDatasourceUi"

	// FlagLokiShardSplitting
	// Use stream shards to split queries into smaller subqueries
	FlagLokiShardSplitting = "lokiShardSplitting"

	// FlagLokiQuerySplitting
	// Split large interval queries into subqueries with smaller time intervals
	FlagLokiQuerySplitting = "lokiQuerySplitting"

	// FlagLokiQuerySplittingConfig
	// Give users the option to configure split durations for Loki queries
	FlagLokiQuerySplittingConfig = "lokiQuerySplittingConfig"

	// FlagIndividualCookiePreferences
	// Support overriding cookie preferences per user
	FlagIndividualCookiePreferences = "individualCookiePreferences"

	// FlagInfluxdbBackendMigration
	// Query InfluxDB InfluxQL without the proxy
	FlagInfluxdbBackendMigration = "influxdbBackendMigration"

	// FlagInfluxqlStreamingParser
	// Enable streaming JSON parser for InfluxDB datasource InfluxQL query language
	FlagInfluxqlStreamingParser = "influxqlStreamingParser"

	// FlagInfluxdbRunQueriesInParallel
	// Enables running InfluxDB Influxql queries in parallel
	FlagInfluxdbRunQueriesInParallel = "influxdbRunQueriesInParallel"

	// FlagPrometheusRunQueriesInParallel
	// Enables running Prometheus queries in parallel
	FlagPrometheusRunQueriesInParallel = "prometheusRunQueriesInParallel"

	// FlagLokiLogsDataplane
	// Changes logs responses from Loki to be compliant with the dataplane specification.
	FlagLokiLogsDataplane = "lokiLogsDataplane"

	// FlagDataplaneFrontendFallback
	// Support dataplane contract field name change for transformations and field name matchers where the name is different
	FlagDataplaneFrontendFallback = "dataplaneFrontendFallback"

	// FlagDisableSSEDataplane
	// Disables dataplane specific processing in server side expressions.
	FlagDisableSSEDataplane = "disableSSEDataplane"

	// FlagUnifiedRequestLog
	// Writes error logs to the request logger
	FlagUnifiedRequestLog = "unifiedRequestLog"

	// FlagRenderAuthJWT
	// Uses JWT-based auth for rendering instead of relying on remote cache
	FlagRenderAuthJWT = "renderAuthJWT"

	// FlagRefactorVariablesTimeRange
	// Refactor time range variables flow to reduce number of API calls made when query variables are chained
	FlagRefactorVariablesTimeRange = "refactorVariablesTimeRange"

	// FlagFaroDatasourceSelector
	// Enable the data source selector within the Frontend Apps section of the Frontend Observability
	FlagFaroDatasourceSelector = "faroDatasourceSelector"

	// FlagEnableDatagridEditing
	// Enables the edit functionality in the datagrid panel
	FlagEnableDatagridEditing = "enableDatagridEditing"

	// FlagExtraThemes
	// Enables extra themes
	FlagExtraThemes = "extraThemes"

	// FlagLokiPredefinedOperations
	// Adds predefined query operations to Loki query editor
	FlagLokiPredefinedOperations = "lokiPredefinedOperations"

	// FlagPluginsFrontendSandbox
	// Enables the plugins frontend sandbox
	FlagPluginsFrontendSandbox = "pluginsFrontendSandbox"

	// FlagFrontendSandboxMonitorOnly
	// Enables monitor only in the plugin frontend sandbox (if enabled)
	FlagFrontendSandboxMonitorOnly = "frontendSandboxMonitorOnly"

	// FlagPluginsDetailsRightPanel
	// Enables right panel for the plugins details page
	FlagPluginsDetailsRightPanel = "pluginsDetailsRightPanel"

	// FlagSqlDatasourceDatabaseSelection
	// Enables previous SQL data source dataset dropdown behavior
	FlagSqlDatasourceDatabaseSelection = "sqlDatasourceDatabaseSelection"

	// FlagRecordedQueriesMulti
	// Enables writing multiple items from a single query within Recorded Queries
	FlagRecordedQueriesMulti = "recordedQueriesMulti"

	// FlagLogsExploreTableVisualisation
	// A table visualisation for logs in Explore
	FlagLogsExploreTableVisualisation = "logsExploreTableVisualisation"

	// FlagAwsDatasourcesTempCredentials
	// Support temporary security credentials in AWS plugins for Grafana Cloud customers
	FlagAwsDatasourcesTempCredentials = "awsDatasourcesTempCredentials"

	// FlagTransformationsRedesign
	// Enables the transformations redesign
	FlagTransformationsRedesign = "transformationsRedesign"

	// FlagMlExpressions
	// Enable support for Machine Learning in server-side expressions
	FlagMlExpressions = "mlExpressions"

	// FlagDatasourceAPIServers
	// Expose some datasources as apiservers.
	FlagDatasourceAPIServers = "datasourceAPIServers"

	// FlagGrafanaAPIServerWithExperimentalAPIs
	// Register experimental APIs with the k8s API server, including all datasources
	FlagGrafanaAPIServerWithExperimentalAPIs = "grafanaAPIServerWithExperimentalAPIs"

	// FlagProvisioning
	// Next generation provisioning... and git
	FlagProvisioning = "provisioning"

	// FlagGrafanaAPIServerEnsureKubectlAccess
	// Start an additional https handler and write kubectl options
	FlagGrafanaAPIServerEnsureKubectlAccess = "grafanaAPIServerEnsureKubectlAccess"

	// FlagFeatureToggleAdminPage
	// Enable admin page for managing feature toggles from the Grafana front-end. Grafana Cloud only.
	FlagFeatureToggleAdminPage = "featureToggleAdminPage"

	// FlagAwsAsyncQueryCaching
	// Enable caching for async queries for Redshift and Athena. Requires that the datasource has caching and async query support enabled
	FlagAwsAsyncQueryCaching = "awsAsyncQueryCaching"

	// FlagPermissionsFilterRemoveSubquery
	// Alternative permission filter implementation that does not use subqueries for fetching the dashboard folder
	FlagPermissionsFilterRemoveSubquery = "permissionsFilterRemoveSubquery"

	// FlagConfigurableSchedulerTick
	// Enable changing the scheduler base interval via configuration option unified_alerting.scheduler_tick_interval
	FlagConfigurableSchedulerTick = "configurableSchedulerTick"

	// FlagAngularDeprecationUI
	// Display Angular warnings in dashboards and panels
	FlagAngularDeprecationUI = "angularDeprecationUI"

	// FlagDashgpt
	// Enable AI powered features in dashboards
	FlagDashgpt = "dashgpt"

	// FlagAiGeneratedDashboardChanges
	// Enable AI powered features for dashboards to auto-summary changes when saving
	FlagAiGeneratedDashboardChanges = "aiGeneratedDashboardChanges"

	// FlagReportingRetries
	// Enables rendering retries for the reporting feature
	FlagReportingRetries = "reportingRetries"

	// FlagSseGroupByDatasource
	// Send query to the same datasource in a single request when using server side expressions. The `cloudWatchBatchQueries` feature toggle should be enabled if this used with CloudWatch.
	FlagSseGroupByDatasource = "sseGroupByDatasource"

	// FlagLibraryPanelRBAC
	// Enables RBAC support for library panels
	FlagLibraryPanelRBAC = "libraryPanelRBAC"

	// FlagLokiRunQueriesInParallel
	// Enables running Loki queries in parallel
	FlagLokiRunQueriesInParallel = "lokiRunQueriesInParallel"

	// FlagWargamesTesting
	// Placeholder feature flag for internal testing
	FlagWargamesTesting = "wargamesTesting"

	// FlagAlertingInsights
	// Show the new alerting insights landing page
	FlagAlertingInsights = "alertingInsights"

	// FlagExternalCorePlugins
	// Allow core plugins to be loaded as external
	FlagExternalCorePlugins = "externalCorePlugins"

	// FlagPluginsAPIMetrics
	// Sends metrics of public grafana packages usage by plugins
	FlagPluginsAPIMetrics = "pluginsAPIMetrics"

	// FlagExternalServiceAccounts
	// Automatic service account and token setup for plugins
	FlagExternalServiceAccounts = "externalServiceAccounts"

	// FlagPanelMonitoring
	// Enables panel monitoring through logs and measurements
	FlagPanelMonitoring = "panelMonitoring"

	// FlagEnableNativeHTTPHistogram
	// Enables native HTTP Histograms
	FlagEnableNativeHTTPHistogram = "enableNativeHTTPHistogram"

	// FlagDisableClassicHTTPHistogram
	// Disables classic HTTP Histogram (use with enableNativeHTTPHistogram)
	FlagDisableClassicHTTPHistogram = "disableClassicHTTPHistogram"

	// FlagFormatString
	// Enable format string transformer
	FlagFormatString = "formatString"

	// FlagKubernetesPlaylists
	// Use the kubernetes API in the frontend for playlists, and route /api/playlist requests to k8s
	FlagKubernetesPlaylists = "kubernetesPlaylists"

	// FlagKubernetesSnapshots
	// Routes snapshot requests from /api to the /apis endpoint
	FlagKubernetesSnapshots = "kubernetesSnapshots"

	// FlagKubernetesDashboards
	// Use the kubernetes API in the frontend for dashboards
	FlagKubernetesDashboards = "kubernetesDashboards"

	// FlagKubernetesClientDashboardsFolders
	// Route the folder and dashboard service requests to k8s
	FlagKubernetesClientDashboardsFolders = "kubernetesClientDashboardsFolders"

	// FlagDatasourceQueryTypes
	// Show query type endpoints in datasource API servers (currently hardcoded for testdata, expressions, and prometheus)
	FlagDatasourceQueryTypes = "datasourceQueryTypes"

	// FlagQueryService
	// Register /apis/query.grafana.app/ -- will eventually replace /api/ds/query
	FlagQueryService = "queryService"

	// FlagQueryServiceRewrite
	// Rewrite requests targeting /ds/query to the query service
	FlagQueryServiceRewrite = "queryServiceRewrite"

	// FlagQueryServiceFromUI
	// Routes requests to the new query service
	FlagQueryServiceFromUI = "queryServiceFromUI"

	// FlagQueryServiceFromExplore
	// Routes explore requests to the new query service
	FlagQueryServiceFromExplore = "queryServiceFromExplore"

	// FlagCloudWatchBatchQueries
	// Runs CloudWatch metrics queries as separate batches
	FlagCloudWatchBatchQueries = "cloudWatchBatchQueries"

	// FlagRecoveryThreshold
	// Enables feature recovery threshold (aka hysteresis) for threshold server-side expression
	FlagRecoveryThreshold = "recoveryThreshold"

	// FlagLokiStructuredMetadata
	// Enables the loki data source to request structured metadata from the Loki server
	FlagLokiStructuredMetadata = "lokiStructuredMetadata"

	// FlagCachingOptimizeSerializationMemoryUsage
	// If enabled, the caching backend gradually serializes query responses for the cache, comparing against the configured `[caching]max_value_mb` value as it goes. This can can help prevent Grafana from running out of memory while attempting to cache very large query responses.
	FlagCachingOptimizeSerializationMemoryUsage = "cachingOptimizeSerializationMemoryUsage"

	// FlagPrometheusCodeModeMetricNamesSearch
	// Enables search for metric names in Code Mode, to improve performance when working with an enormous number of metric names
	FlagPrometheusCodeModeMetricNamesSearch = "prometheusCodeModeMetricNamesSearch"

	// FlagAddFieldFromCalculationStatFunctions
	// Add cumulative and window functions to the add field from calculation transformation
	FlagAddFieldFromCalculationStatFunctions = "addFieldFromCalculationStatFunctions"

	// FlagAlertmanagerRemoteSecondary
	// Enable Grafana to sync configuration and state with a remote Alertmanager.
	FlagAlertmanagerRemoteSecondary = "alertmanagerRemoteSecondary"

	// FlagAlertmanagerRemotePrimary
	// Enable Grafana to have a remote Alertmanager instance as the primary Alertmanager.
	FlagAlertmanagerRemotePrimary = "alertmanagerRemotePrimary"

	// FlagAlertmanagerRemoteOnly
	// Disable the internal Alertmanager and only use the external one defined.
	FlagAlertmanagerRemoteOnly = "alertmanagerRemoteOnly"

	// FlagAnnotationPermissionUpdate
	// Change the way annotation permissions work by scoping them to folders and dashboards.
	FlagAnnotationPermissionUpdate = "annotationPermissionUpdate"

	// FlagExtractFieldsNameDeduplication
	// Make sure extracted field names are unique in the dataframe
	FlagExtractFieldsNameDeduplication = "extractFieldsNameDeduplication"

	// FlagDashboardSceneForViewers
	// Enables dashboard rendering using Scenes for viewer roles
	FlagDashboardSceneForViewers = "dashboardSceneForViewers"

	// FlagDashboardSceneSolo
	// Enables rendering dashboards using scenes for solo panels
	FlagDashboardSceneSolo = "dashboardSceneSolo"

	// FlagDashboardScene
	// Enables dashboard rendering using scenes for all roles
	FlagDashboardScene = "dashboardScene"

	// FlagDashboardNewLayouts
	// Enables experimental new dashboard layouts
	FlagDashboardNewLayouts = "dashboardNewLayouts"

	// FlagPanelFilterVariable
	// Enables use of the `systemPanelFilterVar` variable to filter panels in a dashboard
	FlagPanelFilterVariable = "panelFilterVariable"

	// FlagPdfTables
	// Enables generating table data as PDF in reporting
	FlagPdfTables = "pdfTables"

	// FlagSsoSettingsApi
	// Enables the SSO settings API and the OAuth configuration UIs in Grafana
	FlagSsoSettingsApi = "ssoSettingsApi"

	// FlagCanvasPanelPanZoom
	// Allow pan and zoom in canvas panel
	FlagCanvasPanelPanZoom = "canvasPanelPanZoom"

	// FlagLogsInfiniteScrolling
	// Enables infinite scrolling for the Logs panel in Explore and Dashboards
	FlagLogsInfiniteScrolling = "logsInfiniteScrolling"

	// FlagExploreMetrics
	// Enables the new Grafana Metrics Drilldown core app
	FlagExploreMetrics = "exploreMetrics"

	// FlagAlertingSimplifiedRouting
	// Enables users to easily configure alert notifications by specifying a contact point directly when editing or creating an alert rule
	FlagAlertingSimplifiedRouting = "alertingSimplifiedRouting"

	// FlagLogRowsPopoverMenu
	// Enable filtering menu displayed when text of a log line is selected
	FlagLogRowsPopoverMenu = "logRowsPopoverMenu"

	// FlagPluginsSkipHostEnvVars
	// Disables passing host environment variable to plugin processes
	FlagPluginsSkipHostEnvVars = "pluginsSkipHostEnvVars"

	// FlagTableSharedCrosshair
	// Enables shared crosshair in table panel
	FlagTableSharedCrosshair = "tableSharedCrosshair"

	// FlagRegressionTransformation
	// Enables regression analysis transformation
	FlagRegressionTransformation = "regressionTransformation"

	// FlagLokiQueryHints
	// Enables query hints for Loki
	FlagLokiQueryHints = "lokiQueryHints"

	// FlagKubernetesFeatureToggles
	// Use the kubernetes API for feature toggle management in the frontend
	FlagKubernetesFeatureToggles = "kubernetesFeatureToggles"

	// FlagCloudRBACRoles
	// Enabled grafana cloud specific RBAC roles
	FlagCloudRBACRoles = "cloudRBACRoles"

	// FlagAlertingQueryOptimization
	// Optimizes eligible queries in order to reduce load on datasources
	FlagAlertingQueryOptimization = "alertingQueryOptimization"

	// FlagNewFolderPicker
	// Enables the nested folder picker without having nested folders enabled
	FlagNewFolderPicker = "newFolderPicker"

	// FlagJitterAlertRulesWithinGroups
	// Distributes alert rule evaluations more evenly over time, including spreading out rules within the same group. Disables sequential evaluation if enabled.
	FlagJitterAlertRulesWithinGroups = "jitterAlertRulesWithinGroups"

	// FlagOnPremToCloudMigrations
	// Enable the Grafana Migration Assistant, which helps you easily migrate on-prem resources, such as dashboards, folders, and data source configurations, to your Grafana Cloud stack.
	FlagOnPremToCloudMigrations = "onPremToCloudMigrations"

	// FlagSecretsManagementAppPlatform
	// Enable the secrets management API and services under app platform
	FlagSecretsManagementAppPlatform = "secretsManagementAppPlatform"

	// FlagAlertingSaveStatePeriodic
	// Writes the state periodically to the database, asynchronous to rule evaluation
	FlagAlertingSaveStatePeriodic = "alertingSaveStatePeriodic"

	// FlagAlertingSaveStateCompressed
	// Enables the compressed protobuf-based alert state storage
	FlagAlertingSaveStateCompressed = "alertingSaveStateCompressed"

	// FlagScopeApi
	// In-development feature flag for the scope api using the app platform.
	FlagScopeApi = "scopeApi"

	// FlagPromQLScope
	// In-development feature that will allow injection of labels into prometheus queries.
	FlagPromQLScope = "promQLScope"

	// FlagLogQLScope
	// In-development feature that will allow injection of labels into loki queries.
	FlagLogQLScope = "logQLScope"

	// FlagSqlExpressions
	// Enables SQL Expressions, which can execute SQL queries against data source results.
	FlagSqlExpressions = "sqlExpressions"

	// FlagGroupToNestedTableTransformation
	// Enables the group to nested table transformation
	FlagGroupToNestedTableTransformation = "groupToNestedTableTransformation"

	// FlagNewPDFRendering
	// New implementation for the dashboard-to-PDF rendering
	FlagNewPDFRendering = "newPDFRendering"

	// FlagTlsMemcached
	// Use TLS-enabled memcached in the enterprise caching feature
	FlagTlsMemcached = "tlsMemcached"

	// FlagKubernetesAggregator
	// Enable grafana&#39;s embedded kube-aggregator
	FlagKubernetesAggregator = "kubernetesAggregator"

	// FlagExpressionParser
	// Enable new expression parser
	FlagExpressionParser = "expressionParser"

	// FlagGroupByVariable
	// Enable groupBy variable support in scenes dashboards
	FlagGroupByVariable = "groupByVariable"

	// FlagScopeFilters
	// Enables the use of scope filters in Grafana
	FlagScopeFilters = "scopeFilters"

	// FlagSsoSettingsSAML
	// Use the new SSO Settings API to configure the SAML connector
	FlagSsoSettingsSAML = "ssoSettingsSAML"

	// FlagOauthRequireSubClaim
	// Require that sub claims is present in oauth tokens.
	FlagOauthRequireSubClaim = "oauthRequireSubClaim"

	// FlagNewDashboardWithFiltersAndGroupBy
	// Enables filters and group by variables on all new dashboards. Variables are added only if default data source supports filtering.
	FlagNewDashboardWithFiltersAndGroupBy = "newDashboardWithFiltersAndGroupBy"

	// FlagCloudWatchNewLabelParsing
	// Updates CloudWatch label parsing to be more accurate
	FlagCloudWatchNewLabelParsing = "cloudWatchNewLabelParsing"

	// FlagDisableNumericMetricsSortingInExpressions
	// In server-side expressions, disable the sorting of numeric-kind metrics by their metric name or labels.
	FlagDisableNumericMetricsSortingInExpressions = "disableNumericMetricsSortingInExpressions"

	// FlagGrafanaManagedRecordingRules
	// Enables Grafana-managed recording rules.
	FlagGrafanaManagedRecordingRules = "grafanaManagedRecordingRules"

	// FlagQueryLibrary
	// Enables Query Library feature in Explore
	FlagQueryLibrary = "queryLibrary"

	// FlagLogsExploreTableDefaultVisualization
	// Sets the logs table as default visualisation in logs explore
	FlagLogsExploreTableDefaultVisualization = "logsExploreTableDefaultVisualization"

	// FlagNewDashboardSharingComponent
	// Enables the new sharing drawer design
	FlagNewDashboardSharingComponent = "newDashboardSharingComponent"

	// FlagAlertingListViewV2
	// Enables the new alert list view design
	FlagAlertingListViewV2 = "alertingListViewV2"

	// FlagAlertingDisableSendAlertsExternal
	// Disables the ability to send alerts to an external Alertmanager datasource.
	FlagAlertingDisableSendAlertsExternal = "alertingDisableSendAlertsExternal"

	// FlagPreserveDashboardStateWhenNavigating
	// Enables possibility to preserve dashboard variables and time range when navigating between dashboards
	FlagPreserveDashboardStateWhenNavigating = "preserveDashboardStateWhenNavigating"

	// FlagAlertingCentralAlertHistory
	// Enables the new central alert history.
	FlagAlertingCentralAlertHistory = "alertingCentralAlertHistory"

	// FlagPluginProxyPreserveTrailingSlash
	// Preserve plugin proxy trailing slash.
	FlagPluginProxyPreserveTrailingSlash = "pluginProxyPreserveTrailingSlash"

	// FlagAzureMonitorPrometheusExemplars
	// Allows configuration of Azure Monitor as a data source that can provide Prometheus exemplars
	FlagAzureMonitorPrometheusExemplars = "azureMonitorPrometheusExemplars"

	// FlagPinNavItems
	// Enables pinning of nav items
	FlagPinNavItems = "pinNavItems"

	// FlagAuthZGRPCServer
	// Enables the gRPC server for authorization
	FlagAuthZGRPCServer = "authZGRPCServer"

	// FlagSsoSettingsLDAP
	// Use the new SSO Settings API to configure LDAP
	FlagSsoSettingsLDAP = "ssoSettingsLDAP"

	// FlagFailWrongDSUID
	// Throws an error if a data source has an invalid UIDs
	FlagFailWrongDSUID = "failWrongDSUID"

	// FlagZanzana
	// Use openFGA as authorization engine.
	FlagZanzana = "zanzana"

	// FlagReloadDashboardsOnParamsChange
	// Enables reload of dashboards on scopes, time range and variables changes
	FlagReloadDashboardsOnParamsChange = "reloadDashboardsOnParamsChange"

	// FlagEnableScopesInMetricsExplore
	// Enables the scopes usage in Metrics Explore
	FlagEnableScopesInMetricsExplore = "enableScopesInMetricsExplore"

	// FlagAlertingApiServer
	// Register Alerting APIs with the K8s API server
	FlagAlertingApiServer = "alertingApiServer"

	// FlagCloudWatchRoundUpEndTime
	// Round up end time for metric queries to the next minute to avoid missing data
	FlagCloudWatchRoundUpEndTime = "cloudWatchRoundUpEndTime"

	// FlagPrometheusAzureOverrideAudience
	// Deprecated. Allow override default AAD audience for Azure Prometheus endpoint. Enabled by default. This feature should no longer be used and will be removed in the future.
	FlagPrometheusAzureOverrideAudience = "prometheusAzureOverrideAudience"

	// FlagAlertingFilterV2
	// Enable the new alerting search experience
	FlagAlertingFilterV2 = "alertingFilterV2"

	// FlagDataplaneAggregator
	// Enable grafana dataplane aggregator
	FlagDataplaneAggregator = "dataplaneAggregator"

	// FlagNewFiltersUI
	// Enables new combobox style UI for the Ad hoc filters variable in scenes architecture
	FlagNewFiltersUI = "newFiltersUI"

	// FlagTableNextGen
	// Allows access to the new react-data-grid based table component.
	FlagTableNextGen = "tableNextGen"

	// FlagLokiSendDashboardPanelNames
	// Send dashboard and panel names to Loki when querying
	FlagLokiSendDashboardPanelNames = "lokiSendDashboardPanelNames"

	// FlagAlertingPrometheusRulesPrimary
	// Uses Prometheus rules as the primary source of truth for ruler-enabled data sources
	FlagAlertingPrometheusRulesPrimary = "alertingPrometheusRulesPrimary"

	// FlagExploreLogsShardSplitting
	// Used in Logs Drilldown to split queries into multiple queries based on the number of shards
	FlagExploreLogsShardSplitting = "exploreLogsShardSplitting"

	// FlagExploreLogsAggregatedMetrics
	// Used in Logs Drilldown to query by aggregated metrics
	FlagExploreLogsAggregatedMetrics = "exploreLogsAggregatedMetrics"

	// FlagExploreLogsLimitedTimeRange
	// Used in Logs Drilldown to limit the time range
	FlagExploreLogsLimitedTimeRange = "exploreLogsLimitedTimeRange"

	// FlagHomeSetupGuide
	// Used in Home for users who want to return to the onboarding flow or quickly find popular config pages
	FlagHomeSetupGuide = "homeSetupGuide"

	// FlagAppPlatformGrpcClientAuth
	// Enables the gRPC client to authenticate with the App Platform by using ID &amp; access tokens
	FlagAppPlatformGrpcClientAuth = "appPlatformGrpcClientAuth"

	// FlagAppSidecar
	// Enable the app sidecar feature that allows rendering 2 apps at the same time
	FlagAppSidecar = "appSidecar"

	// FlagGroupAttributeSync
	// Enable the groupsync extension for managing Group Attribute Sync feature
	FlagGroupAttributeSync = "groupAttributeSync"

	// FlagAlertingQueryAndExpressionsStepMode
	// Enables step mode for alerting queries and expressions
	FlagAlertingQueryAndExpressionsStepMode = "alertingQueryAndExpressionsStepMode"

	// FlagImprovedExternalSessionHandling
	// Enables improved support for OAuth external sessions. After enabling this feature, users might need to re-authenticate themselves.
	FlagImprovedExternalSessionHandling = "improvedExternalSessionHandling"

	// FlagUseSessionStorageForRedirection
	// Use session storage for handling the redirection after login
	FlagUseSessionStorageForRedirection = "useSessionStorageForRedirection"

	// FlagRolePickerDrawer
	// Enables the new role picker drawer design
	FlagRolePickerDrawer = "rolePickerDrawer"

	// FlagUnifiedStorageSearch
	// Enable unified storage search
	FlagUnifiedStorageSearch = "unifiedStorageSearch"

	// FlagUnifiedStorageSearchSprinkles
	// Enable sprinkles on unified storage search
	FlagUnifiedStorageSearchSprinkles = "unifiedStorageSearchSprinkles"

	// FlagUnifiedStorageSearchPermissionFiltering
	// Enable permission filtering on unified storage search
	FlagUnifiedStorageSearchPermissionFiltering = "unifiedStorageSearchPermissionFiltering"

	// FlagManagedDualWriter
	// Pick the dual write mode from database configs
	FlagManagedDualWriter = "managedDualWriter"

	// FlagPluginsSriChecks
	// Enables SRI checks for plugin assets
	FlagPluginsSriChecks = "pluginsSriChecks"

	// FlagUnifiedStorageBigObjectsSupport
	// Enables to save big objects in blob storage
	FlagUnifiedStorageBigObjectsSupport = "unifiedStorageBigObjectsSupport"

	// FlagTimeRangeProvider
	// Enables time pickers sync
	FlagTimeRangeProvider = "timeRangeProvider"

	// FlagPrometheusUsesCombobox
	// Use new **Combobox** component for Prometheus query editor
	FlagPrometheusUsesCombobox = "prometheusUsesCombobox"

	// FlagAzureMonitorDisableLogLimit
	// Disables the log limit restriction for Azure Monitor when true. The limit is enabled by default.
	FlagAzureMonitorDisableLogLimit = "azureMonitorDisableLogLimit"

	// FlagPreinstallAutoUpdate
	// Enables automatic updates for pre-installed plugins
	FlagPreinstallAutoUpdate = "preinstallAutoUpdate"

	// FlagPlaylistsReconciler
	// Enables experimental reconciler for playlists
	FlagPlaylistsReconciler = "playlistsReconciler"

	// FlagPasswordlessMagicLinkAuthentication
	// Enable passwordless login via magic link authentication
	FlagPasswordlessMagicLinkAuthentication = "passwordlessMagicLinkAuthentication"

	// FlagExploreMetricsRelatedLogs
	// Display Related Logs in Grafana Metrics Drilldown
	FlagExploreMetricsRelatedLogs = "exploreMetricsRelatedLogs"

	// FlagPrometheusSpecialCharsInLabelValues
	// Adds support for quotes and special characters in label values for Prometheus queries
	FlagPrometheusSpecialCharsInLabelValues = "prometheusSpecialCharsInLabelValues"

	// FlagEnableExtensionsAdminPage
	// Enables the extension admin page regardless of development mode
	FlagEnableExtensionsAdminPage = "enableExtensionsAdminPage"

	// FlagEnableSCIM
	// Enables SCIM support for user and group management
	FlagEnableSCIM = "enableSCIM"

	// FlagCrashDetection
	// Enables browser crash detection reporting to Faro.
	FlagCrashDetection = "crashDetection"

	// FlagJaegerBackendMigration
	// Enables querying the Jaeger data source without the proxy
	FlagJaegerBackendMigration = "jaegerBackendMigration"

	// FlagReportingUseRawTimeRange
	// Uses the original report or dashboard time range instead of making an absolute transformation
	FlagReportingUseRawTimeRange = "reportingUseRawTimeRange"

	// FlagAlertingUIOptimizeReducer
	// Enables removing the reducer from the alerting UI when creating a new alert rule and using instant query
	FlagAlertingUIOptimizeReducer = "alertingUIOptimizeReducer"

	// FlagAzureMonitorEnableUserAuth
	// Enables user auth for Azure Monitor datasource only
	FlagAzureMonitorEnableUserAuth = "azureMonitorEnableUserAuth"

	// FlagAlertingNotificationsStepMode
	// Enables simplified step mode in the notifications section
	FlagAlertingNotificationsStepMode = "alertingNotificationsStepMode"

	// FlagFeedbackButton
	// Enables a button to send feedback from the Grafana UI
	FlagFeedbackButton = "feedbackButton"

	// FlagUnifiedStorageSearchUI
	// Enable unified storage search UI
	FlagUnifiedStorageSearchUI = "unifiedStorageSearchUI"

	// FlagElasticsearchCrossClusterSearch
	// Enables cross cluster search in the Elasticsearch datasource
	FlagElasticsearchCrossClusterSearch = "elasticsearchCrossClusterSearch"

	// FlagUnifiedHistory
	// Displays the navigation history so the user can navigate back to previous pages
	FlagUnifiedHistory = "unifiedHistory"

	// FlagLokiLabelNamesQueryApi
	// Defaults to using the Loki `/labels` API instead of `/series`
	FlagLokiLabelNamesQueryApi = "lokiLabelNamesQueryApi"

	// FlagInvestigationsBackend
	// Enable the investigations backend API
	FlagInvestigationsBackend = "investigationsBackend"

	// FlagK8SFolderCounts
	// Enable folder&#39;s api server counts
	FlagK8SFolderCounts = "k8SFolderCounts"

	// FlagK8SFolderMove
	// Enable folder&#39;s api server move
	FlagK8SFolderMove = "k8SFolderMove"

	// FlagImprovedExternalSessionHandlingSAML
	// Enables improved support for SAML external sessions. Ensure the NameID format is correctly configured in Grafana for SAML Single Logout to function properly.
	FlagImprovedExternalSessionHandlingSAML = "improvedExternalSessionHandlingSAML"

	// FlagTeamHttpHeadersMimir
	// Enables LBAC for datasources for Mimir to apply LBAC filtering of metrics to the client requests for users in teams
	FlagTeamHttpHeadersMimir = "teamHttpHeadersMimir"

	// FlagABTestFeatureToggleA
	// Test feature toggle to see how cohorts could be set up AB testing
	FlagABTestFeatureToggleA = "ABTestFeatureToggleA"

	// FlagTemplateVariablesUsesCombobox
	// Use new **Combobox** component for template variables
	FlagTemplateVariablesUsesCombobox = "templateVariablesUsesCombobox"

	// FlagABTestFeatureToggleB
	// Test feature toggle to see how cohorts could be set up AB testing
	FlagABTestFeatureToggleB = "ABTestFeatureToggleB"

	// FlagGrafanaAdvisor
	// Enables Advisor app
	FlagGrafanaAdvisor = "grafanaAdvisor"

	// FlagElasticsearchImprovedParsing
	// Enables less memory intensive Elasticsearch result parsing
	FlagElasticsearchImprovedParsing = "elasticsearchImprovedParsing"

	// FlagExploreMetricsUseExternalAppPlugin
	// Use the externalized Grafana Metrics Drilldown (formerly known as Explore Metrics) app plugin
	FlagExploreMetricsUseExternalAppPlugin = "exploreMetricsUseExternalAppPlugin"

	// FlagDatasourceConnectionsTab
	// Shows defined connections for a data source in the plugins detail page
	FlagDatasourceConnectionsTab = "datasourceConnectionsTab"

	// FlagFetchRulesUsingPost
	// Use a POST request to list rules by passing down the namespaces user has access to
	FlagFetchRulesUsingPost = "fetchRulesUsingPost"

	// FlagNewLogsPanel
	// Enables the new logs panel in Explore
	FlagNewLogsPanel = "newLogsPanel"

	// FlagGrafanaconThemes
	// Enables the temporary themes for GrafanaCon
	FlagGrafanaconThemes = "grafanaconThemes"

	// FlagPluginsCDNSyncLoader
	// Loads plugins from CDN synchronously
	FlagPluginsCDNSyncLoader = "pluginsCDNSyncLoader"

	// FlagAlertingJiraIntegration
	// Enables the new Jira integration for contact points in cloud alert managers.
	FlagAlertingJiraIntegration = "alertingJiraIntegration"

	// FlagUseScopesNavigationEndpoint
	// Use the scopes navigation endpoint instead of the dashboardbindings endpoint
	FlagUseScopesNavigationEndpoint = "useScopesNavigationEndpoint"

	// FlagAlertingRuleVersionHistoryRestore
	// Enables the alert rule version history restore feature
	FlagAlertingRuleVersionHistoryRestore = "alertingRuleVersionHistoryRestore"

	// FlagNewShareReportDrawer
	// Enables the report creation drawer in a dashboard
	FlagNewShareReportDrawer = "newShareReportDrawer"

	// FlagRendererDisableAppPluginsPreload
	// Disable pre-loading app plugins when the request is coming from the renderer
	FlagRendererDisableAppPluginsPreload = "rendererDisableAppPluginsPreload"

	// FlagAssetSriChecks
	// Enables SRI checks for Grafana JavaScript assets
	FlagAssetSriChecks = "assetSriChecks"

	// FlagAlertRuleRestore
	// Enables the alert rule restore feature
	FlagAlertRuleRestore = "alertRuleRestore"

	// FlagGrafanaManagedRecordingRulesDatasources
	// Enables writing to data sources for Grafana-managed recording rules.
	FlagGrafanaManagedRecordingRulesDatasources = "grafanaManagedRecordingRulesDatasources"

	// FlagInfinityRunQueriesInParallel
	// Enables running Infinity queries in parallel
	FlagInfinityRunQueriesInParallel = "infinityRunQueriesInParallel"

	// FlagInviteUserExperimental
	// Renders invite user button along the app
	FlagInviteUserExperimental = "inviteUserExperimental"

	// FlagAlertingMigrationUI
	// Enables the alerting migration UI, to migrate datasource-managed rules to Grafana-managed rules
	FlagAlertingMigrationUI = "alertingMigrationUI"

	// FlagUnifiedStorageHistoryPruner
	// Enables the unified storage history pruner
	FlagUnifiedStorageHistoryPruner = "unifiedStorageHistoryPruner"

	// FlagAzureMonitorLogsBuilderEditor
	// Enables the logs builder mode for the Azure Monitor data source
	FlagAzureMonitorLogsBuilderEditor = "azureMonitorLogsBuilderEditor"

	// FlagLocaleFormatPreference
	// Specifies the locale so the correct format for numbers and dates can be shown
	FlagLocaleFormatPreference = "localeFormatPreference"

	// FlagUnifiedStorageGrpcConnectionPool
	// Enables the unified storage grpc connection pool
	FlagUnifiedStorageGrpcConnectionPool = "unifiedStorageGrpcConnectionPool"

	// FlagExtensionSidebar
	// Enables the extension sidebar
	FlagExtensionSidebar = "extensionSidebar"

	// FlagAlertingRulePermanentlyDelete
	// Enables UI functionality to permanently delete alert rules
	FlagAlertingRulePermanentlyDelete = "alertingRulePermanentlyDelete"

	// FlagAlertingRuleRecoverDeleted
	// Enables the UI functionality to recover and view deleted alert rules
	FlagAlertingRuleRecoverDeleted = "alertingRuleRecoverDeleted"

	// FlagXrayApplicationSignals
	// Support Application Signals queries in the X-Ray datasource
	FlagXrayApplicationSignals = "xrayApplicationSignals"

	// FlagMultiTenantTempCredentials
	// use multi-tenant path for awsTempCredentials
	FlagMultiTenantTempCredentials = "multiTenantTempCredentials"

	// FlagLocalizationForPlugins
	// Enables localization for plugins
	FlagLocalizationForPlugins = "localizationForPlugins"

	// FlagUnifiedNavbars
	// Enables unified navbars
	FlagUnifiedNavbars = "unifiedNavbars"

	// FlagLogsPanelControls
	// Enables a control component for the logs panel in Explore
	FlagLogsPanelControls = "logsPanelControls"

<<<<<<< HEAD
	// FlagExpressPluginInstall
	// Enables express plugin installation
	FlagExpressPluginInstall = "expressPluginInstall"
=======
	// FlagMetricsFromProfiles
	// Enables creating metrics from profiles and storing them as recording rules
	FlagMetricsFromProfiles = "metricsFromProfiles"
>>>>>>> 1056467c
)<|MERGE_RESOLUTION|>--- conflicted
+++ resolved
@@ -943,13 +943,11 @@
 	// Enables a control component for the logs panel in Explore
 	FlagLogsPanelControls = "logsPanelControls"
 
-<<<<<<< HEAD
+	// FlagMetricsFromProfiles
+	// Enables creating metrics from profiles and storing them as recording rules
+	FlagMetricsFromProfiles = "metricsFromProfiles"
+
 	// FlagExpressPluginInstall
 	// Enables express plugin installation
 	FlagExpressPluginInstall = "expressPluginInstall"
-=======
-	// FlagMetricsFromProfiles
-	// Enables creating metrics from profiles and storing them as recording rules
-	FlagMetricsFromProfiles = "metricsFromProfiles"
->>>>>>> 1056467c
 )