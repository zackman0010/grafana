--- conflicted
+++ resolved
@@ -362,13 +362,14 @@
 			FrontendOnly: true,
 		},
 		{
-<<<<<<< HEAD
+			Name:         "lokiQuerySplitting",
+			Description:  "Split large interval queries into subqueries with smaller time intervals",
+			State:        FeatureStateAlpha,
+			FrontendOnly: true,
+		},
+		{
 			Name:         "newTraceView",
 			Description:  "Updated Trace View with improved support for large traces and span filtering",
-=======
-			Name:         "lokiQuerySplitting",
-			Description:  "Split large interval queries into subqueries with smaller time intervals",
->>>>>>> 53a8998c
 			State:        FeatureStateAlpha,
 			FrontendOnly: true,
 		},
