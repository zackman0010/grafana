package teamimpl

import (
	"context"
	"fmt"
	"math/rand"
	"strings"
	"testing"

	"github.com/stretchr/testify/assert"
	"github.com/stretchr/testify/require"

	"github.com/grafana/grafana/pkg/apimachinery/identity"
	"github.com/grafana/grafana/pkg/infra/db"
	"github.com/grafana/grafana/pkg/infra/tracing"
	ac "github.com/grafana/grafana/pkg/services/accesscontrol"
	"github.com/grafana/grafana/pkg/services/org/orgimpl"
	"github.com/grafana/grafana/pkg/services/quota/quotaimpl"
	"github.com/grafana/grafana/pkg/services/serviceaccounts"
	"github.com/grafana/grafana/pkg/services/supportbundles/supportbundlestest"
	"github.com/grafana/grafana/pkg/services/team"
	"github.com/grafana/grafana/pkg/services/team/sortopts"
	"github.com/grafana/grafana/pkg/services/user"
	"github.com/grafana/grafana/pkg/services/user/userimpl"
	"github.com/grafana/grafana/pkg/setting"
	"github.com/grafana/grafana/pkg/tests/testsuite"
)

func TestMain(m *testing.M) {
	testsuite.Run(m)
}

func TestIntegrationTeamCommandsAndQueries(t *testing.T) {
	if testing.Short() {
		t.Skip("skipping integration test")
	}
	sqlStore, cfg := db.InitTestDBWithCfg(t)
	teamSvc, err := ProvideService(sqlStore, cfg, tracing.InitializeTracerForTest())
	require.NoError(t, err)
	quotaService := quotaimpl.ProvideService(sqlStore, cfg)
	orgSvc, err := orgimpl.ProvideService(sqlStore, cfg, quotaService)
	require.NoError(t, err)
	testOrgID, err := orgSvc.GetOrCreate(context.Background(), fmt.Sprintf("test-org-%d", rand.Int63()))
	require.NoError(t, err)
	userSvc, err := userimpl.ProvideService(
		sqlStore, orgSvc, cfg, teamSvc, nil, tracing.InitializeTracerForTest(),
		quotaService, supportbundlestest.NewFakeBundleService(),
	)
	require.NoError(t, err)

	testUser := &user.SignedInUser{
		OrgID: testOrgID,
		Permissions: map[int64]map[string][]string{
			testOrgID: {
				ac.ActionTeamsRead:         []string{ac.ScopeTeamsAll},
				ac.ActionOrgUsersRead:      []string{ac.ScopeUsersAll},
				serviceaccounts.ActionRead: []string{serviceaccounts.ScopeAll},
			},
		},
	}

	var userIds []int64
	var team1, team2 team.Team
	var usr *user.User
	var userCmd user.CreateUserCommand

	setup := func() {
		for i := range 5 {
			userCmd = user.CreateUserCommand{
				Email: fmt.Sprint("user", i, "@test.com"),
				Name:  fmt.Sprint("user", i),
				Login: fmt.Sprint("loginuser", i),
			}
			usr, err = userSvc.Create(context.Background(), &userCmd)
			require.NoError(t, err)
			userIds = append(userIds, usr.ID)
		}
		team1, err = teamSvc.CreateTeam(context.Background(), "group1 name", "test1@test.com", testOrgID)
		require.NoError(t, err)
		team2, err = teamSvc.CreateTeam(context.Background(), "group2 name", "test2@test.com", testOrgID)
		require.NoError(t, err)
	}
	setup()

<<<<<<< HEAD
	t.Run("Should be able to create teams and add users", func(t *testing.T) {
		query := &team.SearchTeamsQuery{OrgID: testOrgID, Name: "group1 name", Page: 1, Limit: 10, SignedInUser: testUser}
		queryResult, err := teamSvc.SearchTeams(context.Background(), query)
		require.NoError(t, err)
		require.Equal(t, query.Page, 1)

		team1 := queryResult.Teams[0]
		require.Equal(t, team1.Name, "group1 name")
		require.Equal(t, team1.Email, "test1@test.com")
		require.Equal(t, team1.OrgID, testOrgID)
		require.EqualValues(t, team1.MemberCount, 0)

		err = sqlStore.WithDbSession(context.Background(), func(sess *db.Session) error {
			err := AddOrUpdateTeamMemberHook(sess, userIds[0], testOrgID, team1.ID, false, 0)
			if err != nil {
				return err
			}
			return AddOrUpdateTeamMemberHook(sess, userIds[1], testOrgID, team1.ID, true, 0)
		})
		require.NoError(t, err)
=======
		t.Run("Given saved users and two teams", func(t *testing.T) {
			var userIds []int64
			var userUIDs []string
			const testOrgID int64 = 1
			var team1, team2 team.Team
			var usr *user.User
			var userCmd user.CreateUserCommand
			var err error

			setup := func() {
				for i := 0; i < 5; i++ {
					userCmd = user.CreateUserCommand{
						Email: fmt.Sprint("user", i, "@test.com"),
						Name:  fmt.Sprint("user", i),
						Login: fmt.Sprint("loginuser", i),
					}
					usr, err = userSvc.Create(context.Background(), &userCmd)
					require.NoError(t, err)
					userIds = append(userIds, usr.ID)
					userUIDs = append(userUIDs, usr.UID)
				}
				team1, err = teamSvc.CreateTeam(context.Background(), "group1 name", "test1@test.com", testOrgID)
				require.NoError(t, err)
				team2, err = teamSvc.CreateTeam(context.Background(), "group2 name", "test2@test.com", testOrgID)
				require.NoError(t, err)
			}
			setup()

			t.Run("Should be able to create teams and add users", func(t *testing.T) {
				query := &team.SearchTeamsQuery{OrgID: testOrgID, Name: "group1 name", Page: 1, Limit: 10, SignedInUser: testUser}
				queryResult, err := teamSvc.SearchTeams(context.Background(), query)
				require.NoError(t, err)
				require.Equal(t, query.Page, 1)

				team1 := queryResult.Teams[0]
				require.Equal(t, team1.Name, "group1 name")
				require.Equal(t, team1.Email, "test1@test.com")
				require.Equal(t, team1.OrgID, testOrgID)
				require.EqualValues(t, team1.MemberCount, 0)

				err = sqlStore.WithDbSession(context.Background(), func(sess *db.Session) error {
					err := AddOrUpdateTeamMemberHook(sess, userIds[0], testOrgID, team1.ID, false, 0)
					if err != nil {
						return err
					}
					return AddOrUpdateTeamMemberHook(sess, userIds[1], testOrgID, team1.ID, true, 0)
				})
				require.NoError(t, err)

				q1 := &team.GetTeamMembersQuery{OrgID: testOrgID, TeamID: team1.ID, SignedInUser: testUser}
				q1Result, err := teamSvc.GetTeamMembers(context.Background(), q1)
				require.NoError(t, err)
				require.Equal(t, 2, len(q1Result))
				require.Equal(t, q1Result[0].TeamID, team1.ID)
				require.Contains(t, userIds[:2], q1Result[0].UserID)
				require.Contains(t, userUIDs[:2], q1Result[0].UserUID)
				require.Equal(t, q1Result[0].Login, "loginuser0")
				require.Equal(t, q1Result[0].OrgID, testOrgID)
				require.Equal(t, q1Result[1].TeamID, team1.ID)
				require.Contains(t, userIds[:2], q1Result[1].UserID)
				require.Contains(t, userUIDs[:2], q1Result[1].UserUID)
				require.Equal(t, q1Result[1].Login, "loginuser1")
				require.Equal(t, q1Result[1].OrgID, testOrgID)
				require.Equal(t, q1Result[1].External, true)

				q2 := &team.GetTeamMembersQuery{OrgID: testOrgID, TeamID: team1.ID, External: true, SignedInUser: testUser}
				q2Result, err := teamSvc.GetTeamMembers(context.Background(), q2)
				require.NoError(t, err)
				require.Equal(t, len(q2Result), 1)
				require.Equal(t, q2Result[0].TeamID, team1.ID)
				require.Equal(t, q2Result[0].Login, "loginuser1")
				require.Equal(t, q2Result[0].OrgID, testOrgID)
				require.Equal(t, q2Result[0].External, true)

				queryResult, err = teamSvc.SearchTeams(context.Background(), query)
				require.NoError(t, err)
				team1 = queryResult.Teams[0]
				require.EqualValues(t, team1.MemberCount, 2)

				getTeamQuery := &team.GetTeamByIDQuery{OrgID: testOrgID, ID: team1.ID, SignedInUser: testUser}
				getTeamQueryResult, err := teamSvc.GetTeamByID(context.Background(), getTeamQuery)
				require.NoError(t, err)
				team1 = getTeamQueryResult
				require.Equal(t, team1.Name, "group1 name")
				require.Equal(t, team1.Email, "test1@test.com")
				require.Equal(t, team1.OrgID, testOrgID)
				require.EqualValues(t, team1.MemberCount, 2)

				getIDsQuery := &team.GetTeamIDsByUserQuery{OrgID: testOrgID, UserID: userIds[0]}
				getIDResult, err := teamSvc.GetTeamIDsByUser(context.Background(), getIDsQuery)
				require.NoError(t, err)

				require.Equal(t, len(getIDResult), 1)
				require.Equal(t, getIDResult[0], team1.ID)
			})
>>>>>>> d8c5c2d3

		q1 := &team.GetTeamMembersQuery{OrgID: testOrgID, TeamID: team1.ID, SignedInUser: testUser}
		q1Result, err := teamSvc.GetTeamMembers(context.Background(), q1)
		require.NoError(t, err)
		require.Equal(t, 2, len(q1Result))
		require.Equal(t, q1Result[0].TeamID, team1.ID)
		require.Equal(t, q1Result[0].Login, "loginuser0")
		require.Equal(t, q1Result[0].OrgID, testOrgID)
		require.Equal(t, q1Result[1].TeamID, team1.ID)
		require.Equal(t, q1Result[1].Login, "loginuser1")
		require.Equal(t, q1Result[1].OrgID, testOrgID)
		require.Equal(t, q1Result[1].External, true)

		q2 := &team.GetTeamMembersQuery{OrgID: testOrgID, TeamID: team1.ID, External: true, SignedInUser: testUser}
		q2Result, err := teamSvc.GetTeamMembers(context.Background(), q2)
		require.NoError(t, err)
		require.Equal(t, len(q2Result), 1)
		require.Equal(t, q2Result[0].TeamID, team1.ID)
		require.Equal(t, q2Result[0].Login, "loginuser1")
		require.Equal(t, q2Result[0].OrgID, testOrgID)
		require.Equal(t, q2Result[0].External, true)

		queryResult, err = teamSvc.SearchTeams(context.Background(), query)
		require.NoError(t, err)
		team1 = queryResult.Teams[0]
		require.EqualValues(t, team1.MemberCount, 2)

		getTeamQuery := &team.GetTeamByIDQuery{OrgID: testOrgID, ID: team1.ID, SignedInUser: testUser}
		getTeamQueryResult, err := teamSvc.GetTeamByID(context.Background(), getTeamQuery)
		require.NoError(t, err)
		team1 = getTeamQueryResult
		require.Equal(t, team1.Name, "group1 name")
		require.Equal(t, team1.Email, "test1@test.com")
		require.Equal(t, team1.OrgID, testOrgID)
		require.EqualValues(t, team1.MemberCount, 2)

		getIDsQuery := &team.GetTeamIDsByUserQuery{OrgID: testOrgID, UserID: userIds[0]}
		getIDResult, err := teamSvc.GetTeamIDsByUser(context.Background(), getIDsQuery)
		require.NoError(t, err)

		require.Equal(t, len(getIDResult), 1)
		require.Equal(t, getIDResult[0], team1.ID)
	})

	t.Run("Should return latest auth module for users when getting team members", func(t *testing.T) {
		userId := userIds[1]

		teamQuery := &team.SearchTeamsQuery{OrgID: testOrgID, Name: "group1 name", Page: 1, Limit: 10, SignedInUser: testUser}
		teamQueryResult, err := teamSvc.SearchTeams(context.Background(), teamQuery)
		require.NoError(t, err)
		require.Equal(t, teamQuery.Page, 1)

		team1 := teamQueryResult.Teams[0]

		err = sqlStore.WithDbSession(context.Background(), func(sess *db.Session) error {
			return AddOrUpdateTeamMemberHook(sess, userId, testOrgID, team1.ID, true, 0)
		})
		require.NoError(t, err)

		memberQuery := &team.GetTeamMembersQuery{OrgID: testOrgID, TeamID: team1.ID, External: true, SignedInUser: testUser}
		memberQueryResult, err := teamSvc.GetTeamMembers(context.Background(), memberQuery)
		require.NoError(t, err)
		require.Equal(t, len(memberQueryResult), 1)
		require.Equal(t, memberQueryResult[0].TeamID, team1.ID)
		require.Equal(t, memberQueryResult[0].Login, "loginuser1")
		require.Equal(t, memberQueryResult[0].OrgID, testOrgID)
		require.Equal(t, memberQueryResult[0].External, true)
	})

	t.Run("Should be able to update users in a team", func(t *testing.T) {
		userId := userIds[0]

		err = sqlStore.WithDbSession(context.Background(), func(sess *db.Session) error {
			return AddOrUpdateTeamMemberHook(sess, userId, testOrgID, team1.ID, false, 0)
		})
		require.NoError(t, err)

		qBeforeUpdate := &team.GetTeamMembersQuery{OrgID: testOrgID, TeamID: team1.ID, SignedInUser: testUser}
		qBeforeUpdateResult, err := teamSvc.GetTeamMembers(context.Background(), qBeforeUpdate)
		require.NoError(t, err)
		require.EqualValues(t, qBeforeUpdateResult[0].Permission, 0)

		err = sqlStore.WithDbSession(context.Background(), func(sess *db.Session) error {
			return AddOrUpdateTeamMemberHook(sess, userId, testOrgID, team1.ID, false, team.PermissionTypeAdmin)
		})
		require.NoError(t, err)

		qAfterUpdate := &team.GetTeamMembersQuery{OrgID: testOrgID, TeamID: team1.ID, SignedInUser: testUser}
		qAfterUpdateResult, err := teamSvc.GetTeamMembers(context.Background(), qAfterUpdate)
		require.NoError(t, err)
		require.Equal(t, qAfterUpdateResult[0].Permission, team.PermissionTypeAdmin)
	})

	t.Run("Should default to member permission level when updating a user with invalid permission level", func(t *testing.T) {
		userID := userIds[0]

		err = sqlStore.WithDbSession(context.Background(), func(sess *db.Session) error {
			return AddOrUpdateTeamMemberHook(sess, userID, testOrgID, team1.ID, false, 0)
		})
		require.NoError(t, err)

		qBeforeUpdate := &team.GetTeamMembersQuery{OrgID: testOrgID, TeamID: team1.ID, SignedInUser: testUser}
		qBeforeUpdateResult, err := teamSvc.GetTeamMembers(context.Background(), qBeforeUpdate)
		require.NoError(t, err)
		require.EqualValues(t, qBeforeUpdateResult[0].Permission, 0)

		invalidPermissionLevel := 2
		err = sqlStore.WithDbSession(context.Background(), func(sess *db.Session) error {
			return AddOrUpdateTeamMemberHook(sess, userID, testOrgID, team1.ID, false, team.PermissionType(invalidPermissionLevel))
		})
		require.NoError(t, err)

		qAfterUpdate := &team.GetTeamMembersQuery{OrgID: testOrgID, TeamID: team1.ID, SignedInUser: testUser}
		qAfterUpdateResult, err := teamSvc.GetTeamMembers(context.Background(), qAfterUpdate)
		require.NoError(t, err)
		require.EqualValues(t, qAfterUpdateResult[0].Permission, 0)
	})

	t.Run("Should be able to search for teams", func(t *testing.T) {
		query := &team.SearchTeamsQuery{OrgID: testOrgID, Query: "group", Page: 1, SignedInUser: testUser}
		queryResult, err := teamSvc.SearchTeams(context.Background(), query)
		require.NoError(t, err)
		require.Equal(t, len(queryResult.Teams), 2)
		require.EqualValues(t, queryResult.TotalCount, 2)

		query2 := &team.SearchTeamsQuery{OrgID: testOrgID, Query: "", SignedInUser: testUser}
		require.Equal(t, len(queryResult.Teams), 2)
		query2Result, err := teamSvc.SearchTeams(context.Background(), query2)
		require.NoError(t, err)
		require.Equal(t, len(query2Result.Teams), 2)
	})

	t.Run("Should be able to sort teams by descending member count order", func(t *testing.T) {
		sortOpts, err := sortopts.ParseSortQueryParam("memberCount-desc")
		require.NoError(t, err)

		// Add a team member
		err = sqlStore.WithDbSession(context.Background(), func(sess *db.Session) error {
			err := AddOrUpdateTeamMemberHook(sess, userIds[2], testOrgID, team1.ID, false, 0)
			if err != nil {
				return err
			}
			err = AddOrUpdateTeamMemberHook(sess, userIds[3], testOrgID, team1.ID, false, 0)
			if err != nil {
				return err
			}
			return AddOrUpdateTeamMemberHook(sess, userIds[2], testOrgID, team2.ID, false, 0)
		})
		require.NoError(t, err)
		defer func() {
			err = sqlStore.WithDbSession(context.Background(), func(sess *db.Session) error {
				err := RemoveTeamMemberHook(sess, &team.RemoveTeamMemberCommand{OrgID: testOrgID, UserID: userIds[2], TeamID: team1.ID})
				if err != nil {
					return err
				}
				err = RemoveTeamMemberHook(sess, &team.RemoveTeamMemberCommand{OrgID: testOrgID, UserID: userIds[3], TeamID: team1.ID})
				if err != nil {
					return err
				}
				return RemoveTeamMemberHook(sess, &team.RemoveTeamMemberCommand{OrgID: testOrgID, UserID: userIds[2], TeamID: team2.ID})
			})
			require.NoError(t, err)
		}()

		query := &team.SearchTeamsQuery{OrgID: testOrgID, SortOpts: sortOpts, SignedInUser: testUser}
		queryResult, err := teamSvc.SearchTeams(context.Background(), query)
		require.NoError(t, err)
		require.Equal(t, len(queryResult.Teams), 2)
		require.EqualValues(t, queryResult.TotalCount, 2)
		require.Greater(t, queryResult.Teams[0].MemberCount, queryResult.Teams[1].MemberCount)
	})

	t.Run("Should be able to sort teams by descending name order", func(t *testing.T) {
		sortOpts, err := sortopts.ParseSortQueryParam("name-desc")
		require.NoError(t, err)

		query := &team.SearchTeamsQuery{OrgID: testOrgID, SortOpts: sortOpts, SignedInUser: testUser}
		queryResult, err := teamSvc.SearchTeams(context.Background(), query)
		require.NoError(t, err)
		require.Equal(t, len(queryResult.Teams), 2)
		require.EqualValues(t, queryResult.TotalCount, 2)
		require.Equal(t, queryResult.Teams[0].Name, team2.Name)
		require.Equal(t, queryResult.Teams[1].Name, team1.Name)
	})

	t.Run("Should be able to query teams by ids", func(t *testing.T) {
		allTeamsQuery := &team.SearchTeamsQuery{OrgID: testOrgID, Query: "", SignedInUser: testUser}
		allTeamsQueryResult, err := teamSvc.SearchTeams(context.Background(), allTeamsQuery)
		require.NoError(t, err)
		require.Equal(t, len(allTeamsQueryResult.Teams), 2)

		teamIds := make([]int64, 0)
		for _, team := range allTeamsQueryResult.Teams {
			teamIds = append(teamIds, team.ID)
		}

		query := &team.SearchTeamsQuery{OrgID: testOrgID, SignedInUser: testUser, TeamIds: teamIds}
		queryResult, err := teamSvc.SearchTeams(context.Background(), query)
		require.NoError(t, err)
		require.Equal(t, len(queryResult.Teams), 2)
		require.EqualValues(t, queryResult.TotalCount, 2)
		require.Equal(t, queryResult.Teams[0].ID, teamIds[0])
		require.Equal(t, queryResult.Teams[1].ID, teamIds[1])
	})

	t.Run("Should be able to return all teams a user is member of", func(t *testing.T) {
		groupId := team2.ID
		err = sqlStore.WithDbSession(context.Background(), func(sess *db.Session) error {
			err := RemoveTeamMemberHook(sess, &team.RemoveTeamMemberCommand{OrgID: testOrgID, TeamID: team1.ID, UserID: userIds[0]})
			if err != nil {
				return err
			}
			return AddOrUpdateTeamMemberHook(sess, userIds[0], testOrgID, groupId, false, 0)
		})
		require.NoError(t, err)

		query := &team.GetTeamsByUserQuery{
			OrgID:  testOrgID,
			UserID: userIds[0],
			SignedInUser: &user.SignedInUser{
				OrgID:       testOrgID,
				Permissions: map[int64]map[string][]string{testOrgID: {ac.ActionOrgUsersRead: {ac.ScopeUsersAll}, ac.ActionTeamsRead: {ac.ScopeTeamsAll}}},
			},
		}
		queryResult, err := teamSvc.GetTeamsByUser(context.Background(), query)
		require.NoError(t, err)
		require.Equal(t, 1, len(queryResult))
		require.Equal(t, "group2 name", queryResult[0].Name)
		require.Equal(t, "test2@test.com", queryResult[0].Email)
	})

	t.Run("Should be able to remove users from a group", func(t *testing.T) {
		err = sqlStore.WithDbSession(context.Background(), func(sess *db.Session) error {
			return AddOrUpdateTeamMemberHook(sess, userIds[0], testOrgID, team1.ID, false, 0)
		})
		require.NoError(t, err)

		err = sqlStore.WithDbSession(context.Background(), func(sess *db.Session) error {
			err := RemoveTeamMemberHook(sess, &team.RemoveTeamMemberCommand{OrgID: testOrgID, TeamID: team1.ID, UserID: userIds[1]})
			if err != nil {
				return err
			}
			return RemoveTeamMemberHook(sess, &team.RemoveTeamMemberCommand{OrgID: testOrgID, TeamID: team1.ID, UserID: userIds[0]})
		})
		require.NoError(t, err)

		q2 := &team.GetTeamMembersQuery{OrgID: testOrgID, TeamID: team1.ID, SignedInUser: testUser}
		q2Result, err := teamSvc.GetTeamMembers(context.Background(), q2)
		require.NoError(t, err)
		require.Equal(t, 0, len(q2Result))
	})

	t.Run("Should have empty teams", func(t *testing.T) {
		err = sqlStore.WithDbSession(context.Background(), func(sess *db.Session) error {
			return AddOrUpdateTeamMemberHook(sess, userIds[0], testOrgID, team1.ID, false, team.PermissionTypeAdmin)
		})
		require.NoError(t, err)

		t.Run("A user should be able to remove the admin permission for the last admin", func(t *testing.T) {
			err = sqlStore.WithDbSession(context.Background(), func(sess *db.Session) error {
				return AddOrUpdateTeamMemberHook(sess, userIds[0], testOrgID, team1.ID, false, 0)
			})
			require.NoError(t, err)
		})

		t.Run("A user should be able to remove the last member", func(t *testing.T) {
			err = sqlStore.WithDbSession(context.Background(), func(sess *db.Session) error {
				return RemoveTeamMemberHook(sess, &team.RemoveTeamMemberCommand{OrgID: testOrgID, TeamID: team1.ID, UserID: userIds[0]})
			})
			require.NoError(t, err)
		})

		t.Run("A user should be able to remove the admin permission if there are other admins", func(t *testing.T) {
			err = sqlStore.WithDbSession(context.Background(), func(sess *db.Session) error {
				err := AddOrUpdateTeamMemberHook(sess, userIds[0], testOrgID, team1.ID, false, team.PermissionTypeAdmin)
				if err != nil {
					return err
				}
				return AddOrUpdateTeamMemberHook(sess, userIds[1], testOrgID, team1.ID, false, team.PermissionTypeAdmin)
			})
			require.NoError(t, err)
			err = sqlStore.WithDbSession(context.Background(), func(sess *db.Session) error {
				return AddOrUpdateTeamMemberHook(sess, userIds[0], testOrgID, team1.ID, false, 0)
			})
			require.NoError(t, err)
		})
	})

	t.Run("Should not return hidden users in team member count", func(t *testing.T) {
		signedInUser := &user.SignedInUser{
			Login: "loginuser0",
			OrgID: testOrgID,
			Permissions: map[int64]map[string][]string{
				testOrgID: {
					ac.ActionTeamsRead:    []string{ac.ScopeTeamsAll},
					ac.ActionOrgUsersRead: []string{ac.ScopeUsersAll},
				},
			},
		}
		hiddenUsers := map[string]struct{}{"loginuser0": {}, "loginuser1": {}}

		teamId := team1.ID
		err = sqlStore.WithDbSession(context.Background(), func(sess *db.Session) error {
			err := AddOrUpdateTeamMemberHook(sess, userIds[0], testOrgID, teamId, false, 0)
			if err != nil {
				return err
			}
			err = AddOrUpdateTeamMemberHook(sess, userIds[1], testOrgID, teamId, false, 0)
			if err != nil {
				return err
			}
			return AddOrUpdateTeamMemberHook(sess, userIds[2], testOrgID, teamId, false, 0)
		})
		require.NoError(t, err)

		searchQuery := &team.SearchTeamsQuery{OrgID: testOrgID, Page: 1, Limit: 10, SignedInUser: signedInUser, HiddenUsers: hiddenUsers}
		searchQueryResult, err := teamSvc.SearchTeams(context.Background(), searchQuery)
		require.NoError(t, err)
		require.Equal(t, len(searchQueryResult.Teams), 2)
		team1 := searchQueryResult.Teams[0]
		require.EqualValues(t, 2, team1.MemberCount)

		getTeamQuery := &team.GetTeamByIDQuery{OrgID: testOrgID, ID: teamId, SignedInUser: signedInUser, HiddenUsers: hiddenUsers}
		getTeamQueryResult, err := teamSvc.GetTeamByID(context.Background(), getTeamQuery)
		require.NoError(t, err)
		require.EqualValues(t, 2, getTeamQueryResult.MemberCount)
	})

	t.Run("Should be able to exclude service accounts from team members", func(t *testing.T) {
		userCmd = user.CreateUserCommand{
			Email:            fmt.Sprint("sa", 1, "@test.com"),
			Name:             fmt.Sprint("sa", 1),
			Login:            fmt.Sprint("login-sa", 1),
			IsServiceAccount: true,
		}
		serviceAccount, err := userSvc.Create(context.Background(), &userCmd)
		require.NoError(t, err)

		groupId := team2.ID
		dbErr := sqlStore.WithDbSession(context.Background(), func(sess *db.Session) error {
			// add service account to team
			err := AddOrUpdateTeamMemberHook(sess, serviceAccount.ID, testOrgID, groupId, false, 0)
			if err != nil {
				return err
			}
			// add user to team
			return AddOrUpdateTeamMemberHook(sess, userIds[0], testOrgID, groupId, false, 0)
		})
		require.NoError(t, dbErr)

		teamMembersQuery := &team.GetTeamMembersQuery{
			OrgID:        testOrgID,
			SignedInUser: testUser,
			TeamID:       groupId,
		}
		teamMembersQueryResult, err := teamSvc.GetTeamMembers(context.Background(), teamMembersQuery)
		require.NoError(t, err)
		// should not receive service account from query
		require.Equal(t, 1, len(teamMembersQueryResult))
	})
}

func TestIntegrationSQLStore_SearchTeams(t *testing.T) {
	if testing.Short() {
		t.Skip("skipping integration test")
	}
	type searchTeamsTestCase struct {
		desc              string
		query             *team.SearchTeamsQuery
		expectedTeamCount int
	}

	store, cfg := db.InitTestDBWithCfg(t, db.InitTestDBOpt{})
	quotaService := quotaimpl.ProvideService(store, cfg)
	orgSvc, err := orgimpl.ProvideService(store, cfg, quotaService)
	require.NoError(t, err)
	teamSvc, err := ProvideService(store, cfg, tracing.InitializeTracerForTest())
	require.NoError(t, err)

	// Create test org
	testOrgID, err := orgSvc.GetOrCreate(context.Background(), fmt.Sprintf("test-org-%d", rand.Int63()))
	require.NoError(t, err)

	// Seed 10 teams
	teams := make([]team.Team, 10)
	for i := range teams {
		teams[i], err = teamSvc.CreateTeam(context.Background(), fmt.Sprintf("team-%d", i), fmt.Sprintf("team-%d@example.org", i), testOrgID)
		require.NoError(t, err)
	}

	tests := []searchTeamsTestCase{
		{
			desc: "should return all teams",
			query: &team.SearchTeamsQuery{
				OrgID: testOrgID,
				SignedInUser: &user.SignedInUser{
					OrgID:       testOrgID,
					Permissions: map[int64]map[string][]string{testOrgID: {ac.ActionTeamsRead: {ac.ScopeTeamsAll}}},
				},
			},
			expectedTeamCount: 10,
		},
		{
			desc: "should return no teams",
			query: &team.SearchTeamsQuery{
				OrgID: testOrgID,
				SignedInUser: &user.SignedInUser{
					OrgID:       testOrgID,
					Permissions: map[int64]map[string][]string{testOrgID: {ac.ActionTeamsRead: {""}}},
				},
			},
			expectedTeamCount: 0,
		},
		{
			desc: "should return some teams",
			query: &team.SearchTeamsQuery{
				OrgID: testOrgID,
				SignedInUser: &user.SignedInUser{
					OrgID: testOrgID,
					Permissions: map[int64]map[string][]string{testOrgID: {ac.ActionTeamsRead: {
						fmt.Sprintf("teams:id:%d", teams[0].ID),
						fmt.Sprintf("teams:id:%d", teams[5].ID),
						fmt.Sprintf("teams:id:%d", teams[9].ID),
					}}},
				},
			},
			expectedTeamCount: 3,
		},
	}

	for _, tt := range tests {
		t.Run(tt.desc, func(t *testing.T) {
			queryResult, err := teamSvc.SearchTeams(context.Background(), tt.query)
			require.NoError(t, err)
			assert.Len(t, queryResult.Teams, tt.expectedTeamCount)
			assert.Equal(t, queryResult.TotalCount, int64(tt.expectedTeamCount))

			castSignedInUser := tt.query.SignedInUser.(*user.SignedInUser)
			if !hasWildcardScope(castSignedInUser, ac.ActionTeamsRead) {
				for _, team := range queryResult.Teams {
					assert.Contains(t, castSignedInUser.Permissions[castSignedInUser.OrgID][ac.ActionTeamsRead], fmt.Sprintf("teams:id:%d", team.ID))
				}
			}
		})
	}
}

// TestSQLStore_GetTeamMembers_ACFilter tests the accesscontrol filtering of
// team members based on the signed in user permissions
func TestIntegrationSQLStore_GetTeamMembers_ACFilter(t *testing.T) {
	if testing.Short() {
		t.Skip("skipping integration test")
	}
	testOrgID := rand.Int63()
	userIds := make([]int64, 4)

	// Seed 2 teams with 2 members
	setup := func(store db.DB, cfg *setting.Cfg) {
		teamSvc, err := ProvideService(store, cfg, tracing.InitializeTracerForTest())
		require.NoError(t, err)
		team1, errCreateTeam := teamSvc.CreateTeam(context.Background(), "group1 name", "test1@example.org", testOrgID)
		require.NoError(t, errCreateTeam)
		team2, errCreateTeam := teamSvc.CreateTeam(context.Background(), "group2 name", "test2@example.org", testOrgID)
		require.NoError(t, errCreateTeam)
		quotaService := quotaimpl.ProvideService(store, cfg)
		orgSvc, err := orgimpl.ProvideService(store, cfg, quotaService)
		require.NoError(t, err)
		userSvc, err := userimpl.ProvideService(
			store, orgSvc, cfg, teamSvc, nil, tracing.InitializeTracerForTest(),
			quotaService, supportbundlestest.NewFakeBundleService(),
		)
		require.NoError(t, err)

		for i := 0; i < 4; i++ {
			userCmd := user.CreateUserCommand{
				Email: fmt.Sprint("user", i, "@example.org"),
				Name:  fmt.Sprint("user", i),
				Login: fmt.Sprint("loginuser", i),
			}
			user, errCreateUser := userSvc.Create(context.Background(), &userCmd)
			require.NoError(t, errCreateUser)
			userIds[i] = user.ID
		}

		errAddMembers := store.WithDbSession(context.Background(), func(sess *db.Session) error {
			err := AddOrUpdateTeamMemberHook(sess, userIds[0], testOrgID, team1.ID, false, 0)
			if err != nil {
				return err
			}
			err = AddOrUpdateTeamMemberHook(sess, userIds[1], testOrgID, team1.ID, false, 0)
			if err != nil {
				return err
			}
			err = AddOrUpdateTeamMemberHook(sess, userIds[2], testOrgID, team2.ID, false, 0)
			if err != nil {
				return err
			}
			return AddOrUpdateTeamMemberHook(sess, userIds[3], testOrgID, team2.ID, false, 0)
		})
		require.NoError(t, errAddMembers)
	}

	store, cfg := db.InitTestDBWithCfg(t)
	setup(store, cfg)
	teamSvc, err := ProvideService(store, cfg, tracing.InitializeTracerForTest())
	require.NoError(t, err)

	type getTeamMembersTestCase struct {
		desc             string
		query            *team.GetTeamMembersQuery
		expectedNumUsers int
	}

	tests := []getTeamMembersTestCase{
		{
			desc: "should return all team members",
			query: &team.GetTeamMembersQuery{
				OrgID: testOrgID,
				SignedInUser: &user.SignedInUser{
					OrgID:       testOrgID,
					Permissions: map[int64]map[string][]string{testOrgID: {ac.ActionOrgUsersRead: {ac.ScopeUsersAll}}},
				},
			},
			expectedNumUsers: 4,
		},
		{
			desc: "should return no team members",
			query: &team.GetTeamMembersQuery{
				OrgID: testOrgID,
				SignedInUser: &user.SignedInUser{
					OrgID:       testOrgID,
					Permissions: map[int64]map[string][]string{testOrgID: {ac.ActionOrgUsersRead: {""}}},
				},
			},
			expectedNumUsers: 0,
		},
		{

			desc: "should return some team members",
			query: &team.GetTeamMembersQuery{
				OrgID: testOrgID,
				SignedInUser: &user.SignedInUser{
					OrgID: testOrgID,
					Permissions: map[int64]map[string][]string{testOrgID: {ac.ActionOrgUsersRead: {
						ac.Scope("users", "id", fmt.Sprintf("%d", userIds[0])),
						ac.Scope("users", "id", fmt.Sprintf("%d", userIds[2])),
						ac.Scope("users", "id", fmt.Sprintf("%d", userIds[3])),
					}}},
				},
			},
			expectedNumUsers: 3,
		},
	}
	for _, tt := range tests {
		t.Run(tt.desc, func(t *testing.T) {
			queryResult, err := teamSvc.GetTeamMembers(context.Background(), tt.query)
			require.NoError(t, err)
			assert.Len(t, queryResult, tt.expectedNumUsers)

			if !hasWildcardScope(tt.query.SignedInUser, ac.ActionOrgUsersRead) {
				for _, member := range queryResult {
					assert.Contains(t,
						tt.query.SignedInUser.GetPermissions()[ac.ActionOrgUsersRead],
						ac.Scope("users", "id", fmt.Sprintf("%d", member.UserID)),
					)
				}
			}
		})
	}
}

func hasWildcardScope(user identity.Requester, action string) bool {
	for _, scope := range user.GetPermissions()[action] {
		if strings.HasSuffix(scope, ":*") {
			return true
		}
	}
	return false
}<|MERGE_RESOLUTION|>--- conflicted
+++ resolved
@@ -60,6 +60,7 @@
 	}
 
 	var userIds []int64
+  var userUIDs []string
 	var team1, team2 team.Team
 	var usr *user.User
 	var userCmd user.CreateUserCommand
@@ -74,6 +75,7 @@
 			usr, err = userSvc.Create(context.Background(), &userCmd)
 			require.NoError(t, err)
 			userIds = append(userIds, usr.ID)
+      userUIDs = append(userUIDs, usr.UID)
 		}
 		team1, err = teamSvc.CreateTeam(context.Background(), "group1 name", "test1@test.com", testOrgID)
 		require.NoError(t, err)
@@ -82,7 +84,6 @@
 	}
 	setup()
 
-<<<<<<< HEAD
 	t.Run("Should be able to create teams and add users", func(t *testing.T) {
 		query := &team.SearchTeamsQuery{OrgID: testOrgID, Name: "group1 name", Page: 1, Limit: 10, SignedInUser: testUser}
 		queryResult, err := teamSvc.SearchTeams(context.Background(), query)
@@ -103,112 +104,19 @@
 			return AddOrUpdateTeamMemberHook(sess, userIds[1], testOrgID, team1.ID, true, 0)
 		})
 		require.NoError(t, err)
-=======
-		t.Run("Given saved users and two teams", func(t *testing.T) {
-			var userIds []int64
-			var userUIDs []string
-			const testOrgID int64 = 1
-			var team1, team2 team.Team
-			var usr *user.User
-			var userCmd user.CreateUserCommand
-			var err error
-
-			setup := func() {
-				for i := 0; i < 5; i++ {
-					userCmd = user.CreateUserCommand{
-						Email: fmt.Sprint("user", i, "@test.com"),
-						Name:  fmt.Sprint("user", i),
-						Login: fmt.Sprint("loginuser", i),
-					}
-					usr, err = userSvc.Create(context.Background(), &userCmd)
-					require.NoError(t, err)
-					userIds = append(userIds, usr.ID)
-					userUIDs = append(userUIDs, usr.UID)
-				}
-				team1, err = teamSvc.CreateTeam(context.Background(), "group1 name", "test1@test.com", testOrgID)
-				require.NoError(t, err)
-				team2, err = teamSvc.CreateTeam(context.Background(), "group2 name", "test2@test.com", testOrgID)
-				require.NoError(t, err)
-			}
-			setup()
-
-			t.Run("Should be able to create teams and add users", func(t *testing.T) {
-				query := &team.SearchTeamsQuery{OrgID: testOrgID, Name: "group1 name", Page: 1, Limit: 10, SignedInUser: testUser}
-				queryResult, err := teamSvc.SearchTeams(context.Background(), query)
-				require.NoError(t, err)
-				require.Equal(t, query.Page, 1)
-
-				team1 := queryResult.Teams[0]
-				require.Equal(t, team1.Name, "group1 name")
-				require.Equal(t, team1.Email, "test1@test.com")
-				require.Equal(t, team1.OrgID, testOrgID)
-				require.EqualValues(t, team1.MemberCount, 0)
-
-				err = sqlStore.WithDbSession(context.Background(), func(sess *db.Session) error {
-					err := AddOrUpdateTeamMemberHook(sess, userIds[0], testOrgID, team1.ID, false, 0)
-					if err != nil {
-						return err
-					}
-					return AddOrUpdateTeamMemberHook(sess, userIds[1], testOrgID, team1.ID, true, 0)
-				})
-				require.NoError(t, err)
-
-				q1 := &team.GetTeamMembersQuery{OrgID: testOrgID, TeamID: team1.ID, SignedInUser: testUser}
-				q1Result, err := teamSvc.GetTeamMembers(context.Background(), q1)
-				require.NoError(t, err)
-				require.Equal(t, 2, len(q1Result))
-				require.Equal(t, q1Result[0].TeamID, team1.ID)
-				require.Contains(t, userIds[:2], q1Result[0].UserID)
-				require.Contains(t, userUIDs[:2], q1Result[0].UserUID)
-				require.Equal(t, q1Result[0].Login, "loginuser0")
-				require.Equal(t, q1Result[0].OrgID, testOrgID)
-				require.Equal(t, q1Result[1].TeamID, team1.ID)
-				require.Contains(t, userIds[:2], q1Result[1].UserID)
-				require.Contains(t, userUIDs[:2], q1Result[1].UserUID)
-				require.Equal(t, q1Result[1].Login, "loginuser1")
-				require.Equal(t, q1Result[1].OrgID, testOrgID)
-				require.Equal(t, q1Result[1].External, true)
-
-				q2 := &team.GetTeamMembersQuery{OrgID: testOrgID, TeamID: team1.ID, External: true, SignedInUser: testUser}
-				q2Result, err := teamSvc.GetTeamMembers(context.Background(), q2)
-				require.NoError(t, err)
-				require.Equal(t, len(q2Result), 1)
-				require.Equal(t, q2Result[0].TeamID, team1.ID)
-				require.Equal(t, q2Result[0].Login, "loginuser1")
-				require.Equal(t, q2Result[0].OrgID, testOrgID)
-				require.Equal(t, q2Result[0].External, true)
-
-				queryResult, err = teamSvc.SearchTeams(context.Background(), query)
-				require.NoError(t, err)
-				team1 = queryResult.Teams[0]
-				require.EqualValues(t, team1.MemberCount, 2)
-
-				getTeamQuery := &team.GetTeamByIDQuery{OrgID: testOrgID, ID: team1.ID, SignedInUser: testUser}
-				getTeamQueryResult, err := teamSvc.GetTeamByID(context.Background(), getTeamQuery)
-				require.NoError(t, err)
-				team1 = getTeamQueryResult
-				require.Equal(t, team1.Name, "group1 name")
-				require.Equal(t, team1.Email, "test1@test.com")
-				require.Equal(t, team1.OrgID, testOrgID)
-				require.EqualValues(t, team1.MemberCount, 2)
-
-				getIDsQuery := &team.GetTeamIDsByUserQuery{OrgID: testOrgID, UserID: userIds[0]}
-				getIDResult, err := teamSvc.GetTeamIDsByUser(context.Background(), getIDsQuery)
-				require.NoError(t, err)
-
-				require.Equal(t, len(getIDResult), 1)
-				require.Equal(t, getIDResult[0], team1.ID)
-			})
->>>>>>> d8c5c2d3
 
 		q1 := &team.GetTeamMembersQuery{OrgID: testOrgID, TeamID: team1.ID, SignedInUser: testUser}
-		q1Result, err := teamSvc.GetTeamMembers(context.Background(), q1)
-		require.NoError(t, err)
-		require.Equal(t, 2, len(q1Result))
+    q1Result, err := teamSvc.GetTeamMembers(context.Background(), q1)
+    require.NoError(t, err)
+    require.Equal(t, 2, len(q1Result))
 		require.Equal(t, q1Result[0].TeamID, team1.ID)
+		require.Contains(t, userIds[:2], q1Result[0].UserID)
+		require.Contains(t, userUIDs[:2], q1Result[0].UserUID)
 		require.Equal(t, q1Result[0].Login, "loginuser0")
 		require.Equal(t, q1Result[0].OrgID, testOrgID)
 		require.Equal(t, q1Result[1].TeamID, team1.ID)
+		require.Contains(t, userIds[:2], q1Result[1].UserID)
+		require.Contains(t, userUIDs[:2], q1Result[1].UserUID)
 		require.Equal(t, q1Result[1].Login, "loginuser1")
 		require.Equal(t, q1Result[1].OrgID, testOrgID)
 		require.Equal(t, q1Result[1].External, true)
