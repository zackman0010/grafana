package encryption

import "context"

type Service interface {
<<<<<<< HEAD
	Encrypt([]byte, string) ([]byte, error)
	Decrypt([]byte, string) ([]byte, error)
=======
	Encrypt(context.Context, []byte, string) ([]byte, error)
	Decrypt(context.Context, []byte, string) ([]byte, error)

	EncryptJsonData(context.Context, map[string]string, string) (map[string][]byte, error)
	DecryptJsonData(context.Context, map[string][]byte, string) (map[string]string, error)

	GetDecryptedValue(context.Context, map[string][]byte, string, string, string) string
>>>>>>> 698ed15f
}<|MERGE_RESOLUTION|>--- conflicted
+++ resolved
@@ -3,10 +3,6 @@
 import "context"
 
 type Service interface {
-<<<<<<< HEAD
-	Encrypt([]byte, string) ([]byte, error)
-	Decrypt([]byte, string) ([]byte, error)
-=======
 	Encrypt(context.Context, []byte, string) ([]byte, error)
 	Decrypt(context.Context, []byte, string) ([]byte, error)
 
@@ -14,5 +10,4 @@
 	DecryptJsonData(context.Context, map[string][]byte, string) (map[string]string, error)
 
 	GetDecryptedValue(context.Context, map[string][]byte, string, string, string) string
->>>>>>> 698ed15f
 }