--- conflicted
+++ resolved
@@ -273,15 +273,10 @@
 			return ErrResp(http.StatusInternalServerError, err, "failed to get deleted rules")
 		}
 		result := apimodels.NamespaceConfigResponse{}
-<<<<<<< HEAD
-		result[""] = []apimodels.GettableRuleGroupConfig{
-			toGettableRuleGroupConfig("", rules, map[string]ngmodels.Provenance{}, srv.resolveUserIdToNameFn(c.Req.Context())),
-=======
 		if len(rules) > 0 {
 			result[""] = []apimodels.GettableRuleGroupConfig{
 				toGettableRuleGroupConfig("", rules, map[string]ngmodels.Provenance{}, srv.resolveUserIdToNameFn(c.Req.Context())),
 			}
->>>>>>> e6f682bc
 		}
 		return response.JSON(http.StatusOK, result)
 	}
