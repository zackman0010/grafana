--- conflicted
+++ resolved
@@ -476,64 +476,40 @@
 		sch.saveAlertStates(processedStates)
 		alerts := FromAlertStateToPostableAlerts(processedStates, sch.stateManager, sch.appURL)
 
-<<<<<<< HEAD
-				if len(alerts.PostableAlerts) == 0 {
-					sch.log.Debug("no alerts to put in the notifier or to send to external Alertmanager(s)", "org", alertRule.OrgID)
-					return nil
+		if len(alerts.PostableAlerts) == 0 {
+			logger.Debug("no alerts to put in the notifier or to send to external Alertmanager(s)", "org", alertRule.OrgID)
+			return nil
+		}
+
+		// Send alerts to local notifier if they need to be handled internally
+		// or if no external AMs have been discovered yet.
+		var localNotifierExist, externalNotifierExist bool
+		if sch.sendAlertsTo[alertRule.OrgID] == models.ExternalAlertmanagers && len(sch.AlertmanagersFor(alertRule.OrgID)) > 0 {
+			logger.Debug("no alerts to put in the notifier", "org", alertRule.OrgID)
+		} else {
+			logger.Debug("sending alerts to local notifier", "count", len(alerts.PostableAlerts), "alerts", alerts.PostableAlerts, "org", alertRule.OrgID)
+			n, err := sch.multiOrgNotifier.AlertmanagerFor(alertRule.OrgID)
+			if err == nil {
+				localNotifierExist = true
+				if err := n.PutAlerts(alerts); err != nil {
+					logger.Error("failed to put alerts in the local notifier", "count", len(alerts.PostableAlerts), "err", err)
 				}
-
-				// Send alerts to notifier if they need to be handled internally
-				// or if no external AMs have been discovered yet.
-				if sch.sendAlertsTo[alertRule.OrgID] == models.ExternalAlertmanagers && len(sch.AlertmanagersFor(alertRule.OrgID)) > 0 {
-					sch.log.Debug("no alerts to put in the notifier", "org", alertRule.OrgID)
+			} else {
+				if errors.Is(err, notifier.ErrNoAlertmanagerForOrg) {
+					logger.Debug("local notifier was not found")
 				} else {
-					sch.log.Debug("sending alerts to notifier", "count", len(alerts.PostableAlerts), "alerts", alerts.PostableAlerts, "org", alertRule.OrgID)
-					n, err := sch.multiOrgNotifier.AlertmanagerFor(alertRule.OrgID)
-					if err == nil {
-						if err := n.PutAlerts(alerts); err != nil {
-							sch.log.Error("failed to put alerts in the notifier", "count", len(alerts.PostableAlerts), "err", err)
-						}
-					} else {
-						sch.log.Error("unable to lookup local notifier for this org - alerts not delivered", "org", alertRule.OrgID, "count", len(alerts.PostableAlerts), "err", err)
-					}
+					logger.Error("local notifier is not available", "err", err)
 				}
-
-				// Send alerts to external Alertmanager(s) if we have a sender for this organization
-				// and alerts are not being handled just internally.
-				sch.adminConfigMtx.RLock()
-				defer sch.adminConfigMtx.RUnlock()
-				s, ok := sch.senders[alertRule.OrgID]
-				if ok && sch.sendAlertsTo[alertRule.OrgID] != models.InternalAlertmanager {
-					s.SendAlerts(alerts)
-				}
-=======
-		if len(alerts.PostableAlerts) == 0 {
-			logger.Debug("no alerts to put in the notifier")
-			return nil
-		}
-
-		var localNotifierExist, externalNotifierExist bool
-		logger.Debug("sending alerts to notifier", "count", len(alerts.PostableAlerts), "alerts", alerts.PostableAlerts)
-		n, err := sch.multiOrgNotifier.AlertmanagerFor(alertRule.OrgID)
-		if err == nil {
-			localNotifierExist = true
-			if err := n.PutAlerts(alerts); err != nil {
-				logger.Error("failed to put alerts in the local notifier", "count", len(alerts.PostableAlerts), "err", err)
-			}
-		} else {
-			if errors.Is(err, notifier.ErrNoAlertmanagerForOrg) {
-				logger.Debug("local notifier was not found")
-			} else {
-				logger.Error("local notifier is not available", "err", err)
-			}
-		}
-
-		// Send alerts to external Alertmanager(s) if we have a sender for this organization.
-		sch.sendersMtx.RLock()
-		defer sch.sendersMtx.RUnlock()
+			}
+		}
+
+		// Send alerts to external Alertmanager(s) if we have a sender for this organization
+		// and alerts are not being handled just internally.
+		sch.adminConfigMtx.RLock()
+		defer sch.adminConfigMtx.RUnlock()
 		s, ok := sch.senders[alertRule.OrgID]
-		if ok {
-			logger.Debug("sending alerts to external notifier", "count", len(alerts.PostableAlerts))
+		if ok && sch.sendAlertsTo[alertRule.OrgID] != models.InternalAlertmanager {
+			logger.Debug("sending alerts to external notifier", "count", len(alerts.PostableAlerts), "alerts", alerts.PostableAlerts, "org", alertRule.OrgID)
 			s.SendAlerts(alerts)
 			externalNotifierExist = true
 		}
@@ -543,7 +519,6 @@
 		}
 		return nil
 	}
->>>>>>> bec3cc46
 
 	retryIfError := func(f func(attempt int64) error) error {
 		var attempt int64
