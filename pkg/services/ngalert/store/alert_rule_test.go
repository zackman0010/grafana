--- conflicted
+++ resolved
@@ -790,14 +790,10 @@
 		// Create a new store to pass the custom bus to check the signal
 		b := &fakeBus{}
 		logger := log.New("test-dbstore")
-<<<<<<< HEAD
-		store := createTestStore(sqlStore, folderService, logger, cfg.UnifiedAlerting, b)
-=======
 
 		store := createTestStore(sqlStore, folderService, logger, cfg.UnifiedAlerting, b)
 		store.FeatureToggles = featuremgmt.WithFeatures(featuremgmt.FlagAlertRuleRestore)
 
->>>>>>> 99a95f6e
 		result, err := store.InsertAlertRules(context.Background(), &models.AlertingUserUID, gen.GenerateMany(3))
 		uids := make([]string, 0, len(result))
 		for _, rule := range result {
@@ -819,10 +815,7 @@
 		require.NoError(t, err)
 
 		versions, err := store.GetAlertRuleVersions(context.Background(), orgID, rules[0].GUID)
-<<<<<<< HEAD
-=======
-		require.NoError(t, err)
->>>>>>> 99a95f6e
+		require.NoError(t, err)
 		require.Len(t, versions, 2)
 
 		err = store.DeleteAlertRulesByUID(context.Background(), orgID, util.Pointer(models.UserUID("test")), uids...)
@@ -1903,8 +1896,6 @@
 	})
 }
 
-<<<<<<< HEAD
-=======
 func TestIntegration_ListAlertRules(t *testing.T) {
 	if testing.Short() {
 		t.Skip("skipping integration test")
@@ -1963,7 +1954,6 @@
 	})
 }
 
->>>>>>> 99a95f6e
 func TestIntegration_ListDeletedRules(t *testing.T) {
 	if testing.Short() {
 		t.Skip("skipping integration test")
