--- conflicted
+++ resolved
@@ -19,12 +19,8 @@
 	"go.opentelemetry.io/otel/trace"
 
 	"github.com/grafana/grafana/pkg/apimachinery/identity"
-<<<<<<< HEAD
 	foldersapi "github.com/grafana/grafana/pkg/apis/folder/v0alpha1"
-	"github.com/grafana/grafana/pkg/infra/appcontext"
-=======
 	grafanaregistry "github.com/grafana/grafana/pkg/apiserver/registry/generic"
->>>>>>> c3b5cabb
 	"github.com/grafana/grafana/pkg/infra/log"
 	"github.com/grafana/grafana/pkg/infra/tracing"
 	"github.com/grafana/grafana/pkg/services/authz"
@@ -34,11 +30,8 @@
 	"github.com/grafana/grafana/pkg/services/store/entity"
 	"github.com/grafana/grafana/pkg/services/store/entity/db"
 	"github.com/grafana/grafana/pkg/services/store/entity/sqlstash/sqltemplate"
-<<<<<<< HEAD
 	"github.com/grafana/grafana/pkg/setting"
-=======
 	"github.com/grafana/grafana/pkg/storage/unified/resource"
->>>>>>> c3b5cabb
 )
 
 const entityTable = "entity"
@@ -617,7 +610,6 @@
 		return nil, err
 	}
 
-<<<<<<< HEAD
 	// user, err := appcontext.User(ctx)
 	// if err != nil {
 	// 	ctxLogger.Error("error getting user from ctx", "error", err)
@@ -627,17 +619,6 @@
 	// 	ctxLogger.Error("could not find user in context", "error", ErrUserNotFoundInContext)
 	// 	return nil, ErrUserNotFoundInContext
 	// }
-=======
-	user, err := identity.GetRequester(ctx)
-	if err != nil {
-		ctxLogger.Error("error getting user from ctx", "error", err)
-		return nil, err
-	}
-	if user == nil {
-		ctxLogger.Error("could not find user in context", "error", ErrUserNotFoundInContext)
-		return nil, ErrUserNotFoundInContext
-	}
->>>>>>> c3b5cabb
 
 	fields := s.getReadFields(r)
 
