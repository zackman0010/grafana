package store

import (
	"context"
	"github.com/grafana/grafana-plugin-sdk-go/data"
	"github.com/grafana/grafana/pkg/infra/filestorage"
	"golang.org/x/sync/errgroup"
)

type nestedTree struct {
	roots  []storageRuntime
	lookup map[string]filestorage.FileStorage
}

var (
	_ storageTree = (*nestedTree)(nil)
)

func (t *nestedTree) init() {
	t.lookup = make(map[string]filestorage.FileStorage, len(t.roots))
	for _, root := range t.roots {
		t.lookup[root.Meta().Config.Prefix] = root.Store()
	}
}

func (t *nestedTree) getRootPrefix(path string) string {
	if path == "" {
		return ""
	}

	rootKey, _ := splitFirstSegment(path)
	return filestorage.Join(rootKey)
}

func (t *nestedTree) getRoot(path string) (filestorage.FileStorage, string) {
	if path == "" {
		return nil, ""
	}

	rootKey, path := splitFirstSegment(path)
	root, ok := t.lookup[rootKey]
	if !ok || root == nil {
		return nil, path // not found or not ready
	}
	return root, filestorage.Delimiter + path
}

func (t *nestedTree) GetFile(ctx context.Context, path string) (*filestorage.File, error) {
	if path == "" {
		return nil, nil // not found
	}

	root, path := t.getRoot(path)
	if root == nil {
		return nil, nil // not found (or not ready)
	}
	return root.Get(ctx, path)
}

func (t *nestedTree) ListFolder(ctx context.Context, path string, filters *filestorage.PathFilters) (*data.Frame, error) {
	if path == "" || path == "/" {
		count := len(t.roots)
		names := data.NewFieldFromFieldType(data.FieldTypeString, count)
		mtype := data.NewFieldFromFieldType(data.FieldTypeString, count)
		names.Name = "name"
		mtype.Name = "mediaType"
		for i, f := range t.roots {
			names.Set(i, f.Meta().Config.Prefix)
			mtype.Set(i, "directory")
		}
		frame := data.NewFrame("", names, mtype)
		frame.SetMeta(&data.FrameMeta{
			Type: data.FrameTypeDirectoryListing,
		})
		return frame, nil
	}

	root, path := t.getRoot(path)
	if root == nil {
		return nil, nil // not found (or not ready)
	}

<<<<<<< HEAD
	files, err := root.ListFiles(ctx, path, nil, &filestorage.ListOptions{Recursive: false, PathFilters: filters})
	if err != nil {
		return nil, err
	}

	folders, err := root.ListFolders(ctx, path, &filestorage.ListOptions{Recursive: false, PathFilters: filters})
	if err != nil {
=======
	var files *filestorage.ListFilesResponse
	var folders []filestorage.FileMetadata
	g, ctx := errgroup.WithContext(ctx)
	g.Go(func() error {
		f, err := root.ListFiles(ctx, path, nil, nil)
		files = f
		return err
	})
	g.Go(func() error {
		f, err := root.ListFolders(ctx, path, &filestorage.ListOptions{Recursive: false})
		for i := range f {
			f[i].MimeType = "directory" // hack for now
		}
		folders = f
		return err
	})

	if err := g.Wait(); err != nil {
>>>>>>> 7752ec3d
		return nil, err
	}

	count := len(files.Files) + len(folders)
	names := data.NewFieldFromFieldType(data.FieldTypeString, count)
	mtype := data.NewFieldFromFieldType(data.FieldTypeString, count)
	fsize := data.NewFieldFromFieldType(data.FieldTypeInt64, count)
	names.Name = "name"
	mtype.Name = "mediaType"
	fsize.Name = "size"
	fsize.Config = &data.FieldConfig{
		Unit: "bytes",
	}
	for i, f := range append(folders, files.Files...) {
		names.Set(i, f.Name)
		mtype.Set(i, f.MimeType)
		fsize.Set(i, f.Size)
	}
	frame := data.NewFrame("", names, mtype, fsize)
	frame.SetMeta(&data.FrameMeta{
		Type: data.FrameTypeDirectoryListing,
		Custom: map[string]interface{}{
			"HasMore": files.HasMore,
		},
	})
	return frame, nil
}<|MERGE_RESOLUTION|>--- conflicted
+++ resolved
@@ -2,6 +2,7 @@
 
 import (
 	"context"
+
 	"github.com/grafana/grafana-plugin-sdk-go/data"
 	"github.com/grafana/grafana/pkg/infra/filestorage"
 	"golang.org/x/sync/errgroup"
@@ -80,25 +81,16 @@
 		return nil, nil // not found (or not ready)
 	}
 
-<<<<<<< HEAD
-	files, err := root.ListFiles(ctx, path, nil, &filestorage.ListOptions{Recursive: false, PathFilters: filters})
-	if err != nil {
-		return nil, err
-	}
-
-	folders, err := root.ListFolders(ctx, path, &filestorage.ListOptions{Recursive: false, PathFilters: filters})
-	if err != nil {
-=======
 	var files *filestorage.ListFilesResponse
 	var folders []filestorage.FileMetadata
 	g, ctx := errgroup.WithContext(ctx)
 	g.Go(func() error {
-		f, err := root.ListFiles(ctx, path, nil, nil)
+		f, err := root.ListFiles(ctx, path, nil, &filestorage.ListOptions{Recursive: false, PathFilters: filters})
 		files = f
 		return err
 	})
 	g.Go(func() error {
-		f, err := root.ListFolders(ctx, path, &filestorage.ListOptions{Recursive: false})
+		f, err := root.ListFolders(ctx, path, &filestorage.ListOptions{Recursive: false, PathFilters: filters})
 		for i := range f {
 			f[i].MimeType = "directory" // hack for now
 		}
@@ -107,7 +99,6 @@
 	})
 
 	if err := g.Wait(); err != nil {
->>>>>>> 7752ec3d
 		return nil, err
 	}
 
