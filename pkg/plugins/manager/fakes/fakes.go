package fakes

import (
	"archive/zip"
	"context"
	"fmt"
	"io/fs"
	"sync"

	"github.com/grafana/grafana-plugin-sdk-go/backend"

	"github.com/grafana/grafana/pkg/plugins"
	"github.com/grafana/grafana/pkg/plugins/backendplugin"
	"github.com/grafana/grafana/pkg/plugins/log"
	"github.com/grafana/grafana/pkg/plugins/repo"
	"github.com/grafana/grafana/pkg/plugins/storage"
)

type FakePluginInstaller struct {
	AddFunc func(ctx context.Context, pluginID, version string, opts plugins.CompatOpts) error
	// Remove removes a plugin from the store.
	RemoveFunc func(ctx context.Context, pluginID string) error
}

func (i *FakePluginInstaller) Add(ctx context.Context, pluginID, version string, opts plugins.CompatOpts) error {
	if i.AddFunc != nil {
		return i.AddFunc(ctx, pluginID, version, opts)
	}
	return nil
}

func (i *FakePluginInstaller) Remove(ctx context.Context, pluginID string) error {
	if i.RemoveFunc != nil {
		return i.RemoveFunc(ctx, pluginID)
	}
	return nil
}

type FakeLoader struct {
	LoadFunc   func(_ context.Context, _ plugins.Class, paths []string) ([]*plugins.Plugin, error)
	UnloadFunc func(_ context.Context, _ string) error
}

func (l *FakeLoader) Load(ctx context.Context, class plugins.Class, paths []string) ([]*plugins.Plugin, error) {
	if l.LoadFunc != nil {
		return l.LoadFunc(ctx, class, paths)
	}
	return nil, nil
}

func (l *FakeLoader) Unload(ctx context.Context, pluginID string) error {
	if l.UnloadFunc != nil {
		return l.UnloadFunc(ctx, pluginID)
	}
	return nil
}

type FakePluginClient struct {
	ID      string
	Managed bool
	Log     log.Logger

	startCount     int
	stopCount      int
	exited         bool
	decommissioned bool
	backend.CollectMetricsHandlerFunc
	backend.CheckHealthHandlerFunc
	backend.QueryDataHandlerFunc
	backend.CallResourceHandlerFunc
	mutex sync.RWMutex

	backendplugin.Plugin
}

func (pc *FakePluginClient) PluginID() string {
	return pc.ID
}

func (pc *FakePluginClient) Logger() log.Logger {
	return pc.Log
}

func (pc *FakePluginClient) Start(_ context.Context) error {
	pc.mutex.Lock()
	defer pc.mutex.Unlock()
	pc.exited = false
	pc.startCount++
	return nil
}

func (pc *FakePluginClient) Stop(_ context.Context) error {
	pc.mutex.Lock()
	defer pc.mutex.Unlock()
	pc.stopCount++
	pc.exited = true
	return nil
}

func (pc *FakePluginClient) IsManaged() bool {
	return pc.Managed
}

func (pc *FakePluginClient) Exited() bool {
	pc.mutex.RLock()
	defer pc.mutex.RUnlock()
	return pc.exited
}

func (pc *FakePluginClient) Decommission() error {
	pc.mutex.Lock()
	defer pc.mutex.Unlock()
	pc.decommissioned = true
	return nil
}

func (pc *FakePluginClient) IsDecommissioned() bool {
	pc.mutex.RLock()
	defer pc.mutex.RUnlock()
	return pc.decommissioned
}

func (pc *FakePluginClient) CollectMetrics(ctx context.Context, req *backend.CollectMetricsRequest) (*backend.CollectMetricsResult, error) {
	if pc.CollectMetricsHandlerFunc != nil {
		return pc.CollectMetricsHandlerFunc(ctx, req)
	}

	return nil, backendplugin.ErrMethodNotImplemented
}

func (pc *FakePluginClient) CheckHealth(ctx context.Context, req *backend.CheckHealthRequest) (*backend.CheckHealthResult, error) {
	if pc.CheckHealthHandlerFunc != nil {
		return pc.CheckHealthHandlerFunc(ctx, req)
	}

	return nil, backendplugin.ErrMethodNotImplemented
}

func (pc *FakePluginClient) QueryData(ctx context.Context, req *backend.QueryDataRequest) (*backend.QueryDataResponse, error) {
	if pc.QueryDataHandlerFunc != nil {
		return pc.QueryDataHandlerFunc(ctx, req)
	}

	return nil, backendplugin.ErrMethodNotImplemented
}

func (pc *FakePluginClient) CallResource(ctx context.Context, req *backend.CallResourceRequest, sender backend.CallResourceResponseSender) error {
	if pc.CallResourceHandlerFunc != nil {
		return pc.CallResourceHandlerFunc(ctx, req, sender)
	}

	return backendplugin.ErrMethodNotImplemented
}

func (pc *FakePluginClient) SubscribeStream(_ context.Context, _ *backend.SubscribeStreamRequest) (*backend.SubscribeStreamResponse, error) {
	return nil, backendplugin.ErrMethodNotImplemented
}

func (pc *FakePluginClient) PublishStream(_ context.Context, _ *backend.PublishStreamRequest) (*backend.PublishStreamResponse, error) {
	return nil, backendplugin.ErrMethodNotImplemented
}

func (pc *FakePluginClient) RunStream(_ context.Context, _ *backend.RunStreamRequest, _ *backend.StreamSender) error {
	return backendplugin.ErrMethodNotImplemented
}

type FakePluginRegistry struct {
	Store map[string]*plugins.Plugin
}

func NewFakePluginRegistry() *FakePluginRegistry {
	return &FakePluginRegistry{
		Store: make(map[string]*plugins.Plugin),
	}
}

func (f *FakePluginRegistry) Plugin(_ context.Context, id string) (*plugins.Plugin, bool) {
	p, exists := f.Store[id]
	return p, exists
}

func (f *FakePluginRegistry) Plugins(_ context.Context) []*plugins.Plugin {
	var res []*plugins.Plugin

	for _, p := range f.Store {
		res = append(res, p)
	}

	return res
}

func (f *FakePluginRegistry) Add(_ context.Context, p *plugins.Plugin) error {
	f.Store[p.ID] = p
	return nil
}

func (f *FakePluginRegistry) Remove(_ context.Context, id string) error {
	delete(f.Store, id)
	return nil
}

type FakePluginRepo struct {
	GetPluginArchiveFunc         func(_ context.Context, pluginID, version string, _ repo.CompatOpts) (*repo.PluginArchive, error)
	GetPluginArchiveByURLFunc    func(_ context.Context, archiveURL string, _ repo.CompatOpts) (*repo.PluginArchive, error)
	GetPluginDownloadOptionsFunc func(_ context.Context, pluginID, version string, _ repo.CompatOpts) (*repo.PluginDownloadOptions, error)
}

// GetPluginArchive fetches the requested plugin archive.
func (r *FakePluginRepo) GetPluginArchive(ctx context.Context, pluginID, version string, opts repo.CompatOpts) (*repo.PluginArchive, error) {
	if r.GetPluginArchiveFunc != nil {
		return r.GetPluginArchiveFunc(ctx, pluginID, version, opts)
	}

	return &repo.PluginArchive{}, nil
}

// GetPluginArchiveByURL fetches the requested plugin from the specified URL.
func (r *FakePluginRepo) GetPluginArchiveByURL(ctx context.Context, archiveURL string, opts repo.CompatOpts) (*repo.PluginArchive, error) {
	if r.GetPluginArchiveByURLFunc != nil {
		return r.GetPluginArchiveByURLFunc(ctx, archiveURL, opts)
	}

	return &repo.PluginArchive{}, nil
}

// GetPluginDownloadOptions fetches information for downloading the requested plugin.
func (r *FakePluginRepo) GetPluginDownloadOptions(ctx context.Context, pluginID, version string, opts repo.CompatOpts) (*repo.PluginDownloadOptions, error) {
	if r.GetPluginDownloadOptionsFunc != nil {
		return r.GetPluginDownloadOptionsFunc(ctx, pluginID, version, opts)
	}
	return &repo.PluginDownloadOptions{}, nil
}

type FakePluginStorage struct {
	Store        map[string]struct{}
	AddFunc      func(_ context.Context, pluginID string, z *zip.ReadCloser) (*storage.ExtractedPluginArchive, error)
	RegisterFunc func(_ context.Context, pluginID, pluginDir string) error
	RemoveFunc   func(_ context.Context, pluginID string) error
}

func NewFakePluginStorage() *FakePluginStorage {
	return &FakePluginStorage{
		Store: map[string]struct{}{},
	}
}

func (s *FakePluginStorage) Register(ctx context.Context, pluginID, pluginDir string) error {
	s.Store[pluginID] = struct{}{}
	if s.RegisterFunc != nil {
		return s.RegisterFunc(ctx, pluginID, pluginDir)
	}
	return nil
}

func (s *FakePluginStorage) Add(ctx context.Context, pluginID string, z *zip.ReadCloser) (*storage.ExtractedPluginArchive, error) {
	s.Store[pluginID] = struct{}{}
	if s.AddFunc != nil {
		return s.AddFunc(ctx, pluginID, z)
	}
	return &storage.ExtractedPluginArchive{}, nil
}

func (s *FakePluginStorage) Remove(ctx context.Context, pluginID string) error {
	delete(s.Store, pluginID)
	if s.RemoveFunc != nil {
		return s.RemoveFunc(ctx, pluginID)
	}
	return nil
}

type FakeProcessManager struct {
	StartFunc func(_ context.Context, pluginID string) error
	StopFunc  func(_ context.Context, pluginID string) error
	Started   map[string]int
	Stopped   map[string]int
}

func NewFakeProcessManager() *FakeProcessManager {
	return &FakeProcessManager{
		Started: make(map[string]int),
		Stopped: make(map[string]int),
	}
}

func (m *FakeProcessManager) Start(ctx context.Context, pluginID string) error {
	m.Started[pluginID]++
	if m.StartFunc != nil {
		return m.StartFunc(ctx, pluginID)
	}
	return nil
}

func (m *FakeProcessManager) Stop(ctx context.Context, pluginID string) error {
	m.Stopped[pluginID]++
	if m.StopFunc != nil {
		return m.StopFunc(ctx, pluginID)
	}
	return nil
}

type FakeBackendProcessProvider struct {
	Requested map[string]int
	Invoked   map[string]int
}

func NewFakeBackendProcessProvider() *FakeBackendProcessProvider {
	return &FakeBackendProcessProvider{
		Requested: make(map[string]int),
		Invoked:   make(map[string]int),
	}
}

func (pr *FakeBackendProcessProvider) BackendFactory(_ context.Context, p *plugins.Plugin) backendplugin.PluginFactoryFunc {
	pr.Requested[p.ID]++
	return func(pluginID string, _ log.Logger, _ []string) (backendplugin.Plugin, error) {
		pr.Invoked[pluginID]++
		return &FakePluginClient{}, nil
	}
}

type FakeLicensingService struct {
	LicenseEdition string
	TokenRaw       string
	LicensePath    string
}

func NewFakeLicensingService() *FakeLicensingService {
	return &FakeLicensingService{}
}

func (s *FakeLicensingService) Edition() string {
	return s.LicenseEdition
}

func (s *FakeLicensingService) Path() string {
	return s.LicensePath
}

func (s *FakeLicensingService) Environment() []string {
	return []string{fmt.Sprintf("GF_ENTERPRISE_LICENSE_TEXT=%s", s.TokenRaw)}
}

type FakeRoleRegistry struct {
	ExpectedErr error
}

func NewFakeRoleRegistry() *FakeRoleRegistry {
	return &FakeRoleRegistry{}
}

func (f *FakeRoleRegistry) DeclarePluginRoles(_ context.Context, _ string, _ string, _ []plugins.RoleRegistration) error {
	return f.ExpectedErr
}

<<<<<<< HEAD
type FakePluginFiles struct {
	FS fs.FS

	base string
}

func NewFakePluginFiles(base string) *FakePluginFiles {
	return &FakePluginFiles{
		base: base,
	}
}

func (f *FakePluginFiles) Open(name string) (fs.File, error) {
	return f.FS.Open(name)
}

func (f *FakePluginFiles) Base() string {
	return f.base
}

func (f *FakePluginFiles) Files() []string {
	return []string{}
}

=======
>>>>>>> ec827193
type FakeSources struct {
	ListFunc func(_ context.Context) []plugins.PluginSource
}

func (s *FakeSources) List(ctx context.Context) []plugins.PluginSource {
	if s.ListFunc != nil {
		return s.ListFunc(ctx)
	}
	return []plugins.PluginSource{}
}<|MERGE_RESOLUTION|>--- conflicted
+++ resolved
@@ -352,7 +352,6 @@
 	return f.ExpectedErr
 }
 
-<<<<<<< HEAD
 type FakePluginFiles struct {
 	FS fs.FS
 
@@ -377,8 +376,6 @@
 	return []string{}
 }
 
-=======
->>>>>>> ec827193
 type FakeSources struct {
 	ListFunc func(_ context.Context) []plugins.PluginSource
 }
