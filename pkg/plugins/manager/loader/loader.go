--- conflicted
+++ resolved
@@ -81,78 +81,25 @@
 	}
 	// </DISCOVERY STAGE>
 
-<<<<<<< HEAD
-	return l.loadPlugins(ctx, src, found)
-}
-
-// nolint:gocyclo
-func (l *Loader) loadPlugins(ctx context.Context, src plugins.PluginSource, found []*plugins.FoundBundle) ([]*plugins.Plugin, error) {
-	loadedPlugins := make([]*plugins.Plugin, 0, len(found))
-
-	for _, p := range found {
+	// <BOOTSTRAP STAGE>
+	bootstrappedPlugins, err := l.bootstrap.Bootstrap(ctx, src, discoveredPlugins)
+	if err != nil {
+		return nil, err
+	}
+	// </BOOTSTRAP STAGE>
+
+	// <VERIFICATION STAGE>
+	verifiedPlugins := make([]*plugins.Plugin, 0, len(bootstrappedPlugins))
+	for _, plugin := range bootstrappedPlugins {
 		// Skip core plugins if the feature flag is enabled and the plugin is in the skip list.
 		// It could be loaded later as an external plugin.
 		if l.cfg.Features != nil && l.cfg.Features.IsEnabled(featuremgmt.FlagDecoupleCorePlugins) &&
 			src.PluginClass(ctx) == plugins.ClassCore &&
-			l.cfg.SkipCorePlugins[p.Primary.JSONData.ID] {
-			l.log.Debug("Skipping plugin loading as a core plugin", "pluginID", p.Primary.JSONData.ID)
-			continue
-		}
-
-		if _, exists := l.pluginRegistry.Plugin(ctx, p.Primary.JSONData.ID); exists {
-			l.log.Warn("Skipping plugin loading as it's a duplicate", "pluginID", p.Primary.JSONData.ID)
-			continue
-		}
-
-		sig, err := l.signatureCalculator.Calculate(ctx, src, p.Primary)
-		if err != nil {
-			l.log.Warn("Could not calculate plugin signature state", "pluginID", p.Primary.JSONData.ID, "err", err)
-			continue
-		}
-		plugin, err := l.createPluginBase(p.Primary.JSONData, src.PluginClass(ctx), p.Primary.FS)
-		if err != nil {
-			l.log.Error("Could not create primary plugin base", "pluginID", p.Primary.JSONData.ID, "err", err)
-			continue
-		}
-
-		plugin.Signature = sig.Status
-		plugin.SignatureType = sig.Type
-		plugin.SignatureOrg = sig.SigningOrg
-
-		loadedPlugins = append(loadedPlugins, plugin)
-
-		for _, c := range p.Children {
-			if _, exists := l.pluginRegistry.Plugin(ctx, c.JSONData.ID); exists {
-				l.log.Warn("Skipping plugin loading as it's a duplicate", "pluginID", p.Primary.JSONData.ID)
-				continue
-			}
-
-			cp, err := l.createPluginBase(c.JSONData, plugin.Class, c.FS)
-			if err != nil {
-				l.log.Error("Could not create child plugin base", "pluginID", p.Primary.JSONData.ID, "err", err)
-				continue
-			}
-			cp.Parent = plugin
-			cp.Signature = sig.Status
-			cp.SignatureType = sig.Type
-			cp.SignatureOrg = sig.SigningOrg
-
-			plugin.Children = append(plugin.Children, cp)
-
-			loadedPlugins = append(loadedPlugins, cp)
-		}
-=======
-	// <BOOTSTRAP STAGE>
-	bootstrappedPlugins, err := l.bootstrap.Bootstrap(ctx, src, discoveredPlugins)
-	if err != nil {
-		return nil, err
->>>>>>> ec6412bc
-	}
-	// </BOOTSTRAP STAGE>
-
-	// <VERIFICATION STAGE>
-	verifiedPlugins := make([]*plugins.Plugin, 0, len(bootstrappedPlugins))
-	for _, plugin := range bootstrappedPlugins {
+			l.cfg.SkipCorePlugins[plugin.ID] {
+			l.log.Debug("Skipping plugin loading as a core plugin", "pluginID", plugin.ID)
+			continue
+		}
+
 		signingError := l.signatureValidator.Validate(plugin)
 		if signingError != nil {
 			l.log.Warn("Skipping loading plugin due to problem with signature",
