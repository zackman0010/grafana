--- conflicted
+++ resolved
@@ -149,12 +149,8 @@
 		return plugins.ErrUninstallCorePlugin
 	}
 
-<<<<<<< HEAD
-	if err := m.pluginLoader.Unload(ctx, plugin.ID, plugin.Info.Version); err != nil {
-=======
 	p, err := m.pluginLoader.Unload(ctx, plugin)
 	if err != nil {
->>>>>>> 7078347d
 		return err
 	}
 
