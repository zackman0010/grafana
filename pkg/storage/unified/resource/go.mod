module github.com/grafana/grafana/pkg/storage/unified/resource

go 1.24.3

replace (
	github.com/grafana/grafana/apps/dashboard => ../../../../apps/dashboard
	github.com/grafana/grafana/apps/folder => ../../../../apps/folder
	github.com/grafana/grafana/pkg/apimachinery => ../../../apimachinery
	github.com/grafana/grafana/pkg/apiserver => ../../../apiserver
)

require (
	github.com/fullstorydev/grpchan v1.1.1
	github.com/go-jose/go-jose/v3 v3.0.4
	github.com/google/uuid v1.6.0
	github.com/grafana/authlib v0.0.0-20250422131730-e8482efe6b8a
	github.com/grafana/authlib/types v0.0.0-20250325095148-d6da9c164a7d
	github.com/grafana/dskit v0.0.0-20241105154643-a6b453a88040
	github.com/grafana/grafana-app-sdk/logging v0.38.1
	github.com/grafana/grafana-plugin-sdk-go v0.277.0
	github.com/grafana/grafana/apps/dashboard v0.0.0-20250422074709-7c8433fbb2c2
	github.com/grafana/grafana/apps/folder v0.0.0-20250422074709-7c8433fbb2c2
	github.com/grafana/grafana/pkg/apimachinery v0.0.0-20250422074709-7c8433fbb2c2
	github.com/grpc-ecosystem/go-grpc-middleware/v2 v2.3.1
	github.com/grpc-ecosystem/grpc-gateway/v2 v2.26.3
	github.com/hashicorp/golang-lru/v2 v2.0.7
	github.com/prometheus/client_golang v1.22.0
	github.com/stretchr/testify v1.10.0
	go.opentelemetry.io/otel v1.35.0
	go.opentelemetry.io/otel/trace v1.35.0
	gocloud.dev v0.40.0
<<<<<<< HEAD
	golang.org/x/sync v0.14.0
=======
	golang.org/x/sync v0.13.0
>>>>>>> 8738bab8
	google.golang.org/grpc v1.72.0
	google.golang.org/protobuf v1.36.6
	k8s.io/apimachinery v0.33.0
)

require (
	cel.dev/expr v0.20.0 // indirect
	cloud.google.com/go v0.118.2 // indirect
	cloud.google.com/go/auth v0.15.0 // indirect
	cloud.google.com/go/auth/oauth2adapt v0.2.7 // indirect
	cloud.google.com/go/compute/metadata v0.6.0 // indirect
	cloud.google.com/go/iam v1.3.1 // indirect
	cloud.google.com/go/monitoring v1.23.0 // indirect
	cloud.google.com/go/storage v1.50.0 // indirect
	cuelang.org/go v0.11.1 // indirect
	github.com/Azure/azure-sdk-for-go/sdk/azcore v1.17.0 // indirect
	github.com/Azure/azure-sdk-for-go/sdk/azidentity v1.8.1 // indirect
	github.com/Azure/azure-sdk-for-go/sdk/internal v1.10.0 // indirect
	github.com/Azure/azure-sdk-for-go/sdk/storage/azblob v1.3.2 // indirect
	github.com/Azure/go-autorest v14.2.0+incompatible // indirect
	github.com/Azure/go-autorest/autorest/to v0.4.0 // indirect
	github.com/AzureAD/microsoft-authentication-library-for-go v1.3.2 // indirect
	github.com/BurntSushi/toml v1.5.0 // indirect
	github.com/GoogleCloudPlatform/opentelemetry-operations-go/detectors/gcp v1.26.0 // indirect
	github.com/GoogleCloudPlatform/opentelemetry-operations-go/exporter/metric v0.49.0 // indirect
	github.com/GoogleCloudPlatform/opentelemetry-operations-go/internal/resourcemapping v0.49.0 // indirect
	github.com/HdrHistogram/hdrhistogram-go v1.1.2 // indirect
	github.com/alecthomas/units v0.0.0-20240927000941-0f3dac36c52b // indirect
	github.com/apache/arrow-go/v18 v18.2.0 // indirect
	github.com/armon/go-metrics v0.4.1 // indirect
	github.com/aws/aws-sdk-go v1.55.6 // indirect
	github.com/aws/aws-sdk-go-v2 v1.36.1 // indirect
	github.com/aws/aws-sdk-go-v2/aws/protocol/eventstream v1.6.3 // indirect
	github.com/aws/aws-sdk-go-v2/config v1.29.4 // indirect
	github.com/aws/aws-sdk-go-v2/credentials v1.17.57 // indirect
	github.com/aws/aws-sdk-go-v2/feature/ec2/imds v1.16.27 // indirect
	github.com/aws/aws-sdk-go-v2/feature/s3/manager v1.17.10 // indirect
	github.com/aws/aws-sdk-go-v2/internal/configsources v1.3.31 // indirect
	github.com/aws/aws-sdk-go-v2/internal/endpoints/v2 v2.6.31 // indirect
	github.com/aws/aws-sdk-go-v2/internal/ini v1.8.2 // indirect
	github.com/aws/aws-sdk-go-v2/internal/v4a v1.3.15 // indirect
	github.com/aws/aws-sdk-go-v2/service/internal/accept-encoding v1.12.2 // indirect
	github.com/aws/aws-sdk-go-v2/service/internal/checksum v1.3.17 // indirect
	github.com/aws/aws-sdk-go-v2/service/internal/presigned-url v1.12.12 // indirect
	github.com/aws/aws-sdk-go-v2/service/internal/s3shared v1.17.15 // indirect
	github.com/aws/aws-sdk-go-v2/service/s3 v1.58.3 // indirect
	github.com/aws/aws-sdk-go-v2/service/sso v1.24.14 // indirect
	github.com/aws/aws-sdk-go-v2/service/ssooidc v1.28.13 // indirect
	github.com/aws/aws-sdk-go-v2/service/sts v1.33.12 // indirect
	github.com/aws/smithy-go v1.22.2 // indirect
	github.com/beorn7/perks v1.0.1 // indirect
	github.com/bufbuild/protocompile v0.4.0 // indirect
	github.com/cenkalti/backoff/v4 v4.3.0 // indirect
	github.com/cespare/xxhash/v2 v2.3.0 // indirect
	github.com/cheekybits/genny v1.0.0 // indirect
	github.com/chromedp/cdproto v0.0.0-20240810084448-b931b754e476 // indirect
	github.com/cncf/xds/go v0.0.0-20250121191232-2f005788dc42 // indirect
	github.com/cockroachdb/apd/v3 v3.2.1 // indirect
	github.com/coreos/go-semver v0.3.1 // indirect
	github.com/coreos/go-systemd/v22 v22.5.0 // indirect
	github.com/cpuguy83/go-md2man/v2 v2.0.6 // indirect
	github.com/davecgh/go-spew v1.1.2-0.20180830191138-d8f796af33cc // indirect
	github.com/elazarl/goproxy v1.7.2 // indirect
	github.com/emicklei/go-restful/v3 v3.11.0 // indirect
	github.com/envoyproxy/go-control-plane/envoy v1.32.4 // indirect
	github.com/envoyproxy/protoc-gen-validate v1.2.1 // indirect
	github.com/fatih/color v1.18.0 // indirect
	github.com/felixge/httpsnoop v1.0.4 // indirect
	github.com/fxamacker/cbor/v2 v2.7.0 // indirect
	github.com/getkin/kin-openapi v0.132.0 // indirect
<<<<<<< HEAD
	github.com/go-jose/go-jose/v4 v4.0.4 // indirect
=======
	github.com/go-jose/go-jose/v4 v4.1.0 // indirect
>>>>>>> 8738bab8
	github.com/go-kit/log v0.2.1 // indirect
	github.com/go-logfmt/logfmt v0.6.0 // indirect
	github.com/go-logr/logr v1.4.2 // indirect
	github.com/go-logr/stdr v1.2.2 // indirect
	github.com/go-openapi/jsonpointer v0.21.0 // indirect
	github.com/go-openapi/jsonreference v0.21.0 // indirect
	github.com/go-openapi/swag v0.23.0 // indirect
	github.com/goccy/go-json v0.10.5 // indirect
	github.com/gogo/googleapis v1.4.1 // indirect
	github.com/gogo/protobuf v1.3.2 // indirect
	github.com/gogo/status v1.1.1 // indirect
	github.com/golang-jwt/jwt/v5 v5.2.2 // indirect
	github.com/golang/groupcache v0.0.0-20241129210726-2c02b8208cf8 // indirect
	github.com/golang/protobuf v1.5.4 // indirect
	github.com/golang/snappy v0.0.4 // indirect
	github.com/google/btree v1.1.3 // indirect
	github.com/google/flatbuffers v25.2.10+incompatible // indirect
	github.com/google/gnostic-models v0.6.9 // indirect
	github.com/google/go-cmp v0.7.0 // indirect
	github.com/google/s2a-go v0.1.9 // indirect
	github.com/google/wire v0.6.0 // indirect
	github.com/googleapis/enterprise-certificate-proxy v0.3.4 // indirect
	github.com/googleapis/gax-go/v2 v2.14.1 // indirect
	github.com/gorilla/mux v1.8.1 // indirect
	github.com/grafana/grafana-app-sdk v0.38.1 // indirect
	github.com/grafana/otel-profiling-go v0.5.1 // indirect
	github.com/grafana/pyroscope-go/godeltaprof v0.1.8 // indirect
	github.com/grpc-ecosystem/go-grpc-middleware/providers/prometheus v1.0.1 // indirect
	github.com/hashicorp/consul/api v1.30.0 // indirect
	github.com/hashicorp/errwrap v1.1.0 // indirect
	github.com/hashicorp/go-cleanhttp v0.5.2 // indirect
	github.com/hashicorp/go-hclog v1.6.3 // indirect
	github.com/hashicorp/go-immutable-radix v1.3.1 // indirect
	github.com/hashicorp/go-msgpack v1.1.5 // indirect
	github.com/hashicorp/go-multierror v1.1.1 // indirect
	github.com/hashicorp/go-plugin v1.6.3 // indirect
	github.com/hashicorp/go-rootcerts v1.0.2 // indirect
	github.com/hashicorp/go-sockaddr v1.0.6 // indirect
	github.com/hashicorp/go-version v1.7.0 // indirect
	github.com/hashicorp/golang-lru v1.0.2 // indirect
	github.com/hashicorp/memberlist v0.5.0 // indirect
	github.com/hashicorp/serf v0.10.1 // indirect
	github.com/hashicorp/yamux v0.1.1 // indirect
	github.com/jhump/protoreflect v1.15.1 // indirect
	github.com/jmespath/go-jmespath v0.4.0 // indirect
	github.com/josharian/intern v1.0.0 // indirect
	github.com/json-iterator/go v1.1.12 // indirect
	github.com/jszwedko/go-datemath v0.1.1-0.20230526204004-640a500621d6 // indirect
	github.com/jtolds/gls v4.20.0+incompatible // indirect
	github.com/klauspost/compress v1.18.0 // indirect
	github.com/klauspost/cpuid/v2 v2.2.10 // indirect
	github.com/kylelemons/godebug v1.1.0 // indirect
	github.com/magefile/mage v1.15.0 // indirect
	github.com/mailru/easyjson v0.7.7 // indirect
	github.com/mattetti/filebuffer v1.0.1 // indirect
	github.com/mattn/go-colorable v0.1.14 // indirect
	github.com/mattn/go-isatty v0.0.20 // indirect
	github.com/mattn/go-runewidth v0.0.16 // indirect
	github.com/miekg/dns v1.1.62 // indirect
	github.com/mitchellh/go-homedir v1.1.0 // indirect
	github.com/mitchellh/mapstructure v1.5.1-0.20231216201459-8508981c8b6c // indirect
	github.com/modern-go/concurrent v0.0.0-20180306012644-bacd9c7ef1dd // indirect
	github.com/modern-go/reflect2 v1.0.2 // indirect
	github.com/mohae/deepcopy v0.0.0-20170929034955-c48cc78d4826 // indirect
	github.com/munnerz/goautoneg v0.0.0-20191010083416-a7dc8b61c822 // indirect
	github.com/oasdiff/yaml v0.0.0-20250309154309-f31be36b4037 // indirect
	github.com/oasdiff/yaml3 v0.0.0-20250309153720-d2182401db90 // indirect
	github.com/oklog/run v1.1.0 // indirect
	github.com/olekukonko/tablewriter v0.0.5 // indirect
	github.com/opentracing/opentracing-go v1.2.0 // indirect
	github.com/patrickmn/go-cache v2.1.0+incompatible // indirect
	github.com/pelletier/go-toml/v2 v2.2.3 // indirect
	github.com/perimeterx/marshmallow v1.1.5 // indirect
	github.com/pierrec/lz4/v4 v4.1.22 // indirect
	github.com/pkg/browser v0.0.0-20240102092130-5ac0b6a4141c // indirect
	github.com/pkg/errors v0.9.1 // indirect
	github.com/planetscale/vtprotobuf v0.6.1-0.20240319094008-0393e58bdf10 // indirect
	github.com/pmezard/go-difflib v1.0.1-0.20181226105442-5d4384ee4fb2 // indirect
	github.com/prometheus/client_model v0.6.1 // indirect
	github.com/prometheus/common v0.63.0 // indirect
	github.com/prometheus/procfs v0.15.1 // indirect
	github.com/redis/go-redis/v9 v9.7.3 // indirect
	github.com/rivo/uniseg v0.4.7 // indirect
	github.com/russross/blackfriday/v2 v2.1.0 // indirect
	github.com/sean-/seed v0.0.0-20170313163322-e2103e2c3529 // indirect
	github.com/spiffe/go-spiffe/v2 v2.5.0 // indirect
	github.com/stretchr/objx v0.5.2 // indirect
	github.com/uber/jaeger-client-go v2.30.0+incompatible // indirect
	github.com/uber/jaeger-lib v2.4.1+incompatible // indirect
	github.com/unknwon/bra v0.0.0-20200517080246-1e3013ecaff8 // indirect
	github.com/unknwon/com v1.0.1 // indirect
	github.com/unknwon/log v0.0.0-20200308114134-929b1006e34a // indirect
	github.com/urfave/cli v1.22.16 // indirect
	github.com/x448/float16 v0.8.4 // indirect
	github.com/zeebo/errs v1.4.0 // indirect
	github.com/zeebo/xxh3 v1.0.2 // indirect
	go.etcd.io/etcd/api/v3 v3.5.21 // indirect
	go.etcd.io/etcd/client/pkg/v3 v3.5.21 // indirect
	go.etcd.io/etcd/client/v3 v3.5.21 // indirect
	go.opencensus.io v0.24.0 // indirect
	go.opentelemetry.io/auto/sdk v1.1.0 // indirect
	go.opentelemetry.io/contrib/detectors/gcp v1.34.0 // indirect
	go.opentelemetry.io/contrib/instrumentation/google.golang.org/grpc/otelgrpc v0.60.0 // indirect
	go.opentelemetry.io/contrib/instrumentation/net/http/httptrace/otelhttptrace v0.60.0 // indirect
	go.opentelemetry.io/contrib/instrumentation/net/http/otelhttp v0.60.0 // indirect
	go.opentelemetry.io/contrib/propagators/jaeger v1.35.0 // indirect
	go.opentelemetry.io/contrib/samplers/jaegerremote v0.29.0 // indirect
	go.opentelemetry.io/otel/exporters/otlp/otlptrace v1.35.0 // indirect
	go.opentelemetry.io/otel/exporters/otlp/otlptrace/otlptracegrpc v1.35.0 // indirect
	go.opentelemetry.io/otel/metric v1.35.0 // indirect
	go.opentelemetry.io/otel/sdk v1.35.0 // indirect
	go.opentelemetry.io/otel/sdk/metric v1.35.0 // indirect
	go.opentelemetry.io/proto/otlp v1.5.0 // indirect
	go.uber.org/atomic v1.11.0 // indirect
	go.uber.org/multierr v1.11.0 // indirect
	go.uber.org/zap v1.27.0 // indirect
	golang.org/x/crypto v0.38.0 // indirect
	golang.org/x/exp v0.0.0-20240909161429-701f63a606c0 // indirect
	golang.org/x/mod v0.24.0 // indirect
	golang.org/x/net v0.40.0 // indirect
	golang.org/x/oauth2 v0.29.0 // indirect
	golang.org/x/sys v0.33.0 // indirect
	golang.org/x/text v0.25.0 // indirect
	golang.org/x/time v0.11.0 // indirect
	golang.org/x/tools v0.33.0 // indirect
	golang.org/x/xerrors v0.0.0-20240903120638-7835f813f4da // indirect
	google.golang.org/api v0.223.0 // indirect
	google.golang.org/genproto v0.0.0-20250122153221-138b5a5a4fd4 // indirect
	google.golang.org/genproto/googleapis/api v0.0.0-20250324211829-b45e905df463 // indirect
	google.golang.org/genproto/googleapis/rpc v0.0.0-20250324211829-b45e905df463 // indirect
	gopkg.in/fsnotify/fsnotify.v1 v1.4.7 // indirect
	gopkg.in/inf.v0 v0.9.1 // indirect
	gopkg.in/yaml.v3 v3.0.1 // indirect
	k8s.io/apiserver v0.33.0 // indirect
	k8s.io/klog/v2 v2.130.1 // indirect
	k8s.io/kube-openapi v0.0.0-20250318190949-c8a335a9a2ff // indirect
	k8s.io/utils v0.0.0-20241104100929-3ea5e8cea738 // indirect
	sigs.k8s.io/json v0.0.0-20241010143419-9aa6b5e7a4b3 // indirect
	sigs.k8s.io/randfill v1.0.0 // indirect
	sigs.k8s.io/structured-merge-diff/v4 v4.6.0 // indirect
	sigs.k8s.io/yaml v1.4.0 // indirect
)<|MERGE_RESOLUTION|>--- conflicted
+++ resolved
@@ -29,11 +29,7 @@
 	go.opentelemetry.io/otel v1.35.0
 	go.opentelemetry.io/otel/trace v1.35.0
 	gocloud.dev v0.40.0
-<<<<<<< HEAD
 	golang.org/x/sync v0.14.0
-=======
-	golang.org/x/sync v0.13.0
->>>>>>> 8738bab8
 	google.golang.org/grpc v1.72.0
 	google.golang.org/protobuf v1.36.6
 	k8s.io/apimachinery v0.33.0
@@ -104,11 +100,7 @@
 	github.com/felixge/httpsnoop v1.0.4 // indirect
 	github.com/fxamacker/cbor/v2 v2.7.0 // indirect
 	github.com/getkin/kin-openapi v0.132.0 // indirect
-<<<<<<< HEAD
-	github.com/go-jose/go-jose/v4 v4.0.4 // indirect
-=======
 	github.com/go-jose/go-jose/v4 v4.1.0 // indirect
->>>>>>> 8738bab8
 	github.com/go-kit/log v0.2.1 // indirect
 	github.com/go-logfmt/logfmt v0.6.0 // indirect
 	github.com/go-logr/logr v1.4.2 // indirect
