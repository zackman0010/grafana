syntax = "proto3";
package resource;

option go_package = "github.com/grafana/grafana/pkg/storage/unified/resource";

message ResourceKey {
  // Namespace (tenant)
  string namespace = 2;
  // Resource Group
  string group = 1;
  // The resource type
  string resource = 3;
  // Resource identifier (unique within namespace+group+resource)
  string name = 4;
}

message ResourceWrapper {
  // The resource version
  int64 resource_version = 1;

  // Full kubernetes json bytes (although the resource version may not be accurate)
  bytes value = 2;
}

// The history and trash commands need access to commit messages
message ResourceMeta {
  // The resource version
  int64 resource_version = 1;

  // Size of the full resource body
  int32 size = 3;

  // Hash for the resource
  string hash = 4;

  // The kubernetes metadata section (not the full resource)
  // https://github.com/kubernetes/kubernetes/blob/v1.30.2/staging/src/k8s.io/apimachinery/pkg/apis/meta/v1/types.go#L1496
  bytes partial_object_meta = 6;
}

// Status structure is copied from:
// https://github.com/kubernetes/apimachinery/blob/v0.30.1/pkg/apis/meta/v1/generated.proto#L979
// However, this is only used for error handling, never for succesful results
message ErrorResult {
  // A human-readable description of the status of this operation.
  // +optional
  string message = 1;

  // A machine-readable description of why this operation is in the
  // "Failure" status. If this value is empty there
  // is no information available. A Reason clarifies an HTTP status
  // code but does not override it.
  // +optional
  string reason = 2;

  // Extended data associated with the reason.  Each reason may define its
  // own extended details. This field is optional and the data returned
  // is not guaranteed to conform to any schema except that defined by
  // the reason type.
  // +optional
  // +listType=atomic
  ErrorDetails details = 3;

  // Suggested HTTP return code for this status, 0 if not set.
  // +optional
  int32 code = 4;
}

// ErrorDetails is a set of additional properties that MAY be set by the
// server to provide additional information about a response. The Reason
// field of a Status object defines what attributes will be set. Clients
// must ignore fields that do not match the defined type of each attribute,
// and should assume that any attribute may be empty, invalid, or under
// defined.
message ErrorDetails {
  // The name attribute of the resource associated with the status StatusReason
  // (when there is a single name which can be described).
  // +optional
  string name = 1;

  // The group attribute of the resource associated with the status StatusReason.
  // +optional
  string group = 2;

  // The kind attribute of the resource associated with the status StatusReason.
  // On some operations may differ from the requested resource Kind.
  // More info: https://git.k8s.io/community/contributors/devel/sig-architecture/api-conventions.md#types-kinds
  // +optional
  string kind = 3;

  // UID of the resource.
  // (when there is a single resource which can be described).
  // More info: https://kubernetes.io/docs/concepts/overview/working-with-objects/names#uids
  // +optional
  string uid = 6;

  // The Causes array includes more details associated with the StatusReason
  // failure. Not all StatusReasons may provide detailed causes.
  // +optional
  // +listType=atomic
  repeated ErrorCause causes = 4;

  // If specified, the time in seconds before the operation should be retried. Some errors may indicate
  // the client must take an alternate action - for those errors this field may indicate how long to wait
  // before taking the alternate action.
  // +optional
  int32 retryAfterSeconds = 5;
}

message ErrorCause {
  // A machine-readable description of the cause of the error. If this value is
  // empty there is no information available.
  string reason = 1;
  // A human-readable description of the cause of the error.  This field may be
  // presented as-is to a reader.
  // +optional
  string message = 2;
  // The field of the resource that has caused this error, as named by its JSON
  // serialization. May include dot and postfix notation for nested attributes.
  // Arrays are zero-indexed.  Fields may appear more than once in an array of
  // causes due to fields having multiple errors.
  // Optional.
  //
  // Examples:
  //   "name" - the field "name" on the current resource
  //   "items[0].name" - the field "name" on the first array entry in "items"
  // +optional
  string field = 3;
}

// ----------------------------------
// CRUD Objects
// ----------------------------------

message CreateRequest {
  // Requires group+resource to be configuired
  // If name is not set, a unique name will be generated
  // The resourceVersion should not be set
  ResourceKey key = 1;

  // The resource JSON.
  bytes value = 2;
}

message CreateResponse {
  // Error details
  ErrorResult error = 1;

  // The updated resource version
  int64 resource_version = 2;
}

message UpdateRequest {
  // Full key must be set
  ResourceKey key = 1;

  // The current resource version
  int64 resource_version = 2;

  // The resource JSON.
  bytes value = 3;
}

message UpdateResponse {
  // Error details
  ErrorResult error = 1;

  // The updated resource version
  int64 resource_version = 2;
}

message DeleteRequest {
  ResourceKey key = 1;

  // The current resource version
  int64 resource_version = 2;

  // Preconditions: make sure the uid matches the current saved value
  // +optional
  string uid = 3;
}

message DeleteResponse {
  // Error details
  ErrorResult error = 1;

  // The resource version for the deletion marker
  int64 resource_version = 2;
}

message ReadRequest {
  ResourceKey key = 1;

  // Optionally pick an explicit resource version
  int64 resource_version = 3;
}

message ReadResponse {
  // Error details
  ErrorResult error = 1;

  // The new resource version
  int64 resource_version = 2;

  // The properties
  bytes value = 3;
}

// ----------------------------------
// List Request/Response
// ----------------------------------

// The label filtering requirements:
// https://github.com/kubernetes/kubernetes/blob/v1.30.1/staging/src/k8s.io/apimachinery/pkg/labels/selector.go#L141
message Requirement {
  string key = 1;
  string operator = 2; // See https://github.com/kubernetes/kubernetes/blob/v1.30.1/staging/src/k8s.io/apimachinery/pkg/selection/operator.go#L21
  repeated string values = 3; // typically one value, but depends on the operator
}

message ListOptions {
  // Group+Namespace+Resource (not name)
  ResourceKey key = 1;

  // (best effort) Match label
  // Allowed to send more results than actually match because the filter will be appled
  // to the resutls agin in the client.  That time with the full field selector
  repeated Requirement labels = 2;

  // (best effort) fields matcher
  // Allowed to send more results than actually match because the filter will be appled
  // to the resutls agin in the client.  That time with the full field selector
  repeated Requirement fields = 3;
}

enum ResourceVersionMatch {
  NotOlderThan = 0;
  Exact = 1;
}

message ListRequest {
  // Starting from the requested page (other query parameters must match!)
  string next_page_token = 1;

  // The resource version
  int64 resource_version = 2;

  // List options
  ResourceVersionMatch version_match = 3;

  // Maximum number of items to return
  // NOTE responses will also be limited by the response payload size
  int64 limit = 4;

  // Filtering
  ListOptions options = 5;
}

message ListResponse {
  repeated ResourceWrapper items = 1;

  // When more results exist, pass this in the next request
  string next_page_token = 2;

  // ResourceVersion of the list response
  int64 resource_version = 3;

  // remainingItemCount is the number of subsequent items in the list which are not included in this
  // list response. If the list request contained label or field selectors, then the number of
  // remaining items is unknown and the field will be left unset and omitted during serialization.
  // If the list is complete (either because it is not chunking or because this is the last chunk),
  // then there are no more remaining items and this field will be left unset and omitted during
  // serialization.
  //
  // The intended use of the remainingItemCount is *estimating* the size of a collection. Clients
  // should not rely on the remainingItemCount to be set or to be exact.
  // +optional
  int64 remaining_item_count = 4; // 0 won't be set either (no next page token)

  // Error details
  ErrorResult error = 5;
}

message WatchRequest {
  // ResourceVersion of last changes. Empty will default to full history
  int64 since = 1;

  // Additional options
  ListOptions options = 3;

  // Return initial events
  bool send_initial_events = 4;

  // When done with initial events, send a bookmark event
  bool allow_watch_bookmarks = 5;
}

message WatchEvent {
  enum Type {
    UNKNOWN = 0;
    ADDED = 1;
    MODIFIED = 2;
    DELETED = 3;
    BOOKMARK = 4;
    ERROR = 5;
  }

  message Resource {
    int64 version = 1;
    bytes value = 2;
  }

  // Timestamp the event was sent
  int64 timestamp = 1;

  // Timestamp the event was sent
  Type type = 2;

  // Resource version for the object
  Resource resource = 3;

  // Previous resource version (for update+delete)
  Resource previous = 4;
}

message SearchRequest {
  // query string for chosen implementation (currently just bleve)
  string query = 1;
  // default to bleve
  string queryType = 2;
  string tenant = 3;
  // resource kind (playlists, dashboards, etc)
  repeated string kind = 4;
  // pagination support
  int64 limit = 5;
  int64 offset = 6;
  // grouping (optional)
  repeated GroupBy groupBy = 8;
  // sorting
  repeated string sortBy = 9;
  // filters
  repeated string filters = 10;
}

message GroupBy {
  string name = 1;
  int64 limit = 2;
}

message Group {
  string name = 1;
  int64 count = 2;
}

message SearchResponse {
  repeated ResourceWrapper items = 1;
  repeated Group groups = 2;
}

message HistoryRequest {
  // Starting from the requested page (other query parameters must match!)
  string next_page_token = 1;

  // Maximum number of items to return
  int64 limit = 2;

  // Resource identifier
  ResourceKey key = 3;

  // List the deleted values (eg, show trash)
  bool show_deleted = 4;
}

message HistoryResponse {
  repeated ResourceMeta items = 1;

  // More results exist... pass this in the next request
  string next_page_token = 2;

  // ResourceVersion of the list response
  int64 resource_version = 3;

  // Error details
  ErrorResult error = 4;
}

message OriginRequest {
  // Starting from the requested page (other query parameters must match!)
  string next_page_token = 1;

  // Maximum number of items to return
  int64 limit = 2;

  // Resource identifier
  ResourceKey key = 3;

  // List the deleted values (eg, show trash)
  string origin = 4;
}

message ResourceOriginInfo {
  // The resource
  ResourceKey key = 1;

  // Size of the full resource body
  int32 resource_size = 2;

  // Hash for the resource
  string resource_hash = 3;

  // The origin name
  string origin = 4;

  // Path on the origin
  string path = 5;

  // Verification hash from the origin
  string hash = 6;

  // Change time from the origin
  int64 timestamp = 7;
}

message OriginResponse {
  repeated ResourceOriginInfo items = 1;

  // More results exist... pass this in the next request
  string next_page_token = 2;

  // ResourceVersion of the list response
  int64 resource_version = 3;

  // Error details
  ErrorResult error = 4;
}

message HealthCheckRequest {
  string service = 1;
}

message HealthCheckResponse {
  enum ServingStatus {
    UNKNOWN = 0;
    SERVING = 1;
    NOT_SERVING = 2;
    SERVICE_UNKNOWN = 3;  // Used only by the Watch method.
  }
  ServingStatus status = 1;
}

// ResourceTable is a protobuf variation of the kubernetes Table object.
// This format allows specifying a flexible set of columns related to a given resource
message ResourceTable {
<<<<<<< HEAD
	// Columns describes each column in the returned items array. The number of cells per row
	// will always match the number of column definitions.
	repeated ResourceTableColumnDefinition columns = 1;

	// rows is the list of items in the table.
	repeated ResourceTableRow rows = 2;
=======
  // Columns describes each column in the returned items array. The number of cells per row
  // will always match the number of column definitions.
  repeated ResourceTableColumnDefinition columns = 1;

  // rows is the list of items in the table.
  repeated ResourceTableRow rows = 2;
>>>>>>> 7985fa57

  // When more results exist, pass this in the next request
  string next_page_token = 3;

  // ResourceVersion of the list response
<<<<<<< HEAD
	// +optional
=======
  // +optional
>>>>>>> 7985fa57
  int64 resource_version = 4;

  // remainingItemCount is the number of subsequent items in the list which are not included in this
  // list response. If the list request contained label or field selectors, then the number of
  // remaining items is unknown and the field will be left unset and omitted during serialization.
  // If the list is complete (either because it is not chunking or because this is the last chunk),
  // then there are no more remaining items and this field will be left unset and omitted during
  // serialization.
  //
  // The intended use of the remainingItemCount is *estimating* the size of a collection. Clients
  // should not rely on the remainingItemCount to be set or to be exact.
  // +optional
  int64 remaining_item_count = 5;
}

// TableColumnDefinition contains information about a column returned in the Table.
message ResourceTableColumnDefinition {
  // See https://github.com/OAI/OpenAPI-Specification/blob/master/versions/2.0.md#data-types for more.
  // When converted to a k8s Table, this will become two fields: type and format
  enum ColumnType {
    UNKNOWN_TYPE = 0;
    STRING = 1;
    BOOLEAN = 2;
    INT32 = 3;
    INT64 = 4; 
    FLOAT = 5;  
    DOUBLE = 6; 
    DATE = 7; 
    DATE_TIME = 8; 
    BINARY = 9;  
    OBJECT = 10; // map[string]any
  }

  // These values are not part of standard k8s format 
  // however these are useful when indexing and analyzing results
  message Properties {
    // All values in this columns should be unique
    bool unique_values = 1;

    // The string value is free text; using text analyzers is appropriate
    bool free_text = 2;

    // The value(s) are reasonable to use for search refinement
    // When indexing, these values would be good to add to an index
    bool filterable = 3;

    // When true, every value should exist
    // not_null with a nil default_value should be an error
    bool not_null = 4;

    // When missing, this value can be used
    bytes default_value = 5;
  }

<<<<<<< HEAD
	// name is a human readable name for the column.
	string name = 1;

  // Defines the column type.  In k8s, this will resolve into both the type and format fields
	ColumnType type = 2;
=======
  // name is a human readable name for the column.
  string name = 1;

  // Defines the column type.  In k8s, this will resolve into both the type and format fields
  ColumnType type = 2;
>>>>>>> 7985fa57

  // The value is an arry of given type
  bool is_array = 3;

<<<<<<< HEAD
	// description is a human readable description of this column.
	string description = 4;
=======
  // description is a human readable description of this column.
  string description = 4;
>>>>>>> 7985fa57

  // Properties about this column (helpful for indexing and search)
  Properties properties = 5;

<<<<<<< HEAD
	// priority is an integer defining the relative importance of this column compared to others. Lower
	// numbers are considered higher priority. Columns that may be omitted in limited space scenarios
	// should be given a higher priority.
	int32 priority = 6;
=======
  // priority is an integer defining the relative importance of this column compared to others. Lower
  // numbers are considered higher priority. Columns that may be omitted in limited space scenarios
  // should be given a higher priority.
  int32 priority = 6;
>>>>>>> 7985fa57
}

// TableRow is an individual row in a table.
message ResourceTableRow {
  // The resource referenced by this row
  ResourceKey key = 1;

  // The resource version for the given values
  int64 resource_version = 2;

<<<<<<< HEAD
	// cells will be as wide as the column definitions array and will contain the JSON encoded
  // byte values for the selected fields
  repeated bytes cells = 3;

	// This field may contains the additional information about each object based on the request.
	// The value will be at least a partial object metadata, and perhaps the full object metadata.
  // When this value exists, it should include both the key and the resource_version otherwise
  // they may be lost in the conversion to k8s resource
	// +optional
=======
  // Cells will be as wide as the column definitions array 
  // Numeric values will be encoded using big endian bytes
  // All arrays will be JSON encoded
  repeated bytes cells = 3;

  // This field may contains the additional information about each object based on the request.
  // The value will be at least a partial object metadata, and perhaps the full object metadata.
  // When this value exists, it should include both the key and the resource_version otherwise
  // they may be lost in the conversion to k8s resource
  // +optional
>>>>>>> 7985fa57
  bytes object = 4;
}


//----------------------------
// Blob Support
//----------------------------

message PutBlobRequest {
  enum Method {
    // Use the inline raw []byte
    GRPC = 0;

    // Get a signed URL and PUT the value
    HTTP = 1;
  }

  // The resource that will use this blob
  // NOTE: the name may not yet exist, but group+resource are required
  ResourceKey resource = 1;

  // How to upload
  Method method = 2;

  // Content type header
  string content_type = 3;

  // Raw value to write
  // Not valid when method == HTTP
  bytes value = 4;
}

message PutBlobResponse {
  // Error details
  ErrorResult error = 1;

  // The blob uid.  This must be saved into the resource to support access
  string uid = 2;

  // The URL where this value can be PUT
  string url = 3;

  // Size of the uploaded blob
  int64 size = 4;

  // Content hash used for an etag
  string hash = 5;

  // Validated mimetype (from content_type)
  string mime_type = 6;

  // Validated charset (from content_type)
  string charset = 7;
}

message GetBlobRequest {
  ResourceKey resource = 1;

  // The new resource version
  int64 resource_version = 2;

  // Do not return a pre-signed URL (when possible)
  bool must_proxy_bytes = 3;
}

message GetBlobResponse {
  // Error details
  ErrorResult error = 1;

  // (optional) When possible, the system will return a presigned URL
  // that can be used to actually read the full blob+metadata
  // When this is set, neither info nor value will be set
  string url = 2;

  // Content type
  string content_type = 3;

  // The raw object value
  bytes value = 4;
}

// This provides the CRUD+List+Watch support needed for a k8s apiserver
// The semantics and behaviors of this service are constrained by kubernetes
// This does not understand the resource schemas, only deals with json bytes
// Clients should not use this interface directly; it is for use in API Servers
service ResourceStore {
  rpc Read(ReadRequest) returns (ReadResponse);
  rpc Create(CreateRequest) returns (CreateResponse);
  rpc Update(UpdateRequest) returns (UpdateResponse);
  rpc Delete(DeleteRequest) returns (DeleteResponse);

  // The results *may* include values that should not be returned to the user
  // This will perform best-effort filtering to increase performace.
  // NOTE: storage.Interface is ultimatly responsible for the final filtering
  rpc List(ListRequest) returns (ListResponse);

  // The results *may* include values that should not be returned to the user
  // This will perform best-effort filtering to increase performace.
  // NOTE: storage.Interface is ultimatly responsible for the final filtering
  rpc Watch(WatchRequest) returns (stream WatchEvent);
}

// Unlike the ResourceStore, this service can be exposed to clients directly
// It should be implemented with efficient indexes and does not need read-after-write semantics
service ResourceIndex {
   rpc Search(SearchRequest) returns (SearchResponse);

  // Show resource history (and trash)
  rpc History(HistoryRequest) returns (HistoryResponse);

  // Used for efficient provisioning
  rpc Origin(OriginRequest) returns (OriginResponse);
}

service BlobStore {
  // Upload a blob that will be saved in a resource
  rpc PutBlob(PutBlobRequest) returns (PutBlobResponse);

  // Get blob contents.  When possible, this will return a signed URL
  // For large payloads, signed URLs are required to avoid protobuf message size limits
  rpc GetBlob(GetBlobRequest) returns (GetBlobResponse);

  // NOTE: there is no direct access to delete blobs
  // >> cleanup will be managed via garbage collection or direct access to the underlying storage
}

// Clients can use this service directly
// NOTE: This is read only, and no read afer write guarantees
service Diagnostics {
  // Check if the service is healthy
  rpc IsHealthy(HealthCheckRequest) returns (HealthCheckResponse);
}<|MERGE_RESOLUTION|>--- conflicted
+++ resolved
@@ -451,31 +451,18 @@
 // ResourceTable is a protobuf variation of the kubernetes Table object.
 // This format allows specifying a flexible set of columns related to a given resource
 message ResourceTable {
-<<<<<<< HEAD
-	// Columns describes each column in the returned items array. The number of cells per row
-	// will always match the number of column definitions.
-	repeated ResourceTableColumnDefinition columns = 1;
-
-	// rows is the list of items in the table.
-	repeated ResourceTableRow rows = 2;
-=======
   // Columns describes each column in the returned items array. The number of cells per row
   // will always match the number of column definitions.
   repeated ResourceTableColumnDefinition columns = 1;
 
   // rows is the list of items in the table.
   repeated ResourceTableRow rows = 2;
->>>>>>> 7985fa57
 
   // When more results exist, pass this in the next request
   string next_page_token = 3;
 
   // ResourceVersion of the list response
-<<<<<<< HEAD
-	// +optional
-=======
-  // +optional
->>>>>>> 7985fa57
+  // +optional
   int64 resource_version = 4;
 
   // remainingItemCount is the number of subsequent items in the list which are not included in this
@@ -530,45 +517,25 @@
     bytes default_value = 5;
   }
 
-<<<<<<< HEAD
-	// name is a human readable name for the column.
-	string name = 1;
-
-  // Defines the column type.  In k8s, this will resolve into both the type and format fields
-	ColumnType type = 2;
-=======
   // name is a human readable name for the column.
   string name = 1;
 
   // Defines the column type.  In k8s, this will resolve into both the type and format fields
   ColumnType type = 2;
->>>>>>> 7985fa57
 
   // The value is an arry of given type
   bool is_array = 3;
 
-<<<<<<< HEAD
-	// description is a human readable description of this column.
-	string description = 4;
-=======
   // description is a human readable description of this column.
   string description = 4;
->>>>>>> 7985fa57
 
   // Properties about this column (helpful for indexing and search)
   Properties properties = 5;
 
-<<<<<<< HEAD
-	// priority is an integer defining the relative importance of this column compared to others. Lower
-	// numbers are considered higher priority. Columns that may be omitted in limited space scenarios
-	// should be given a higher priority.
-	int32 priority = 6;
-=======
   // priority is an integer defining the relative importance of this column compared to others. Lower
   // numbers are considered higher priority. Columns that may be omitted in limited space scenarios
   // should be given a higher priority.
   int32 priority = 6;
->>>>>>> 7985fa57
 }
 
 // TableRow is an individual row in a table.
@@ -579,17 +546,6 @@
   // The resource version for the given values
   int64 resource_version = 2;
 
-<<<<<<< HEAD
-	// cells will be as wide as the column definitions array and will contain the JSON encoded
-  // byte values for the selected fields
-  repeated bytes cells = 3;
-
-	// This field may contains the additional information about each object based on the request.
-	// The value will be at least a partial object metadata, and perhaps the full object metadata.
-  // When this value exists, it should include both the key and the resource_version otherwise
-  // they may be lost in the conversion to k8s resource
-	// +optional
-=======
   // Cells will be as wide as the column definitions array 
   // Numeric values will be encoded using big endian bytes
   // All arrays will be JSON encoded
@@ -600,7 +556,6 @@
   // When this value exists, it should include both the key and the resource_version otherwise
   // they may be lost in the conversion to k8s resource
   // +optional
->>>>>>> 7985fa57
   bytes object = 4;
 }
 
