--- conflicted
+++ resolved
@@ -33,11 +33,7 @@
 
 func (s *healthServer) List(ctx context.Context, req *grpc_health_v1.HealthListRequest) (*grpc_health_v1.HealthListResponse, error) {
 	h, err := s.Check(ctx, &grpc_health_v1.HealthCheckRequest{
-<<<<<<< HEAD
-		Service: "all", // not used!
-=======
 		Service: "all", // not used for anything
->>>>>>> 8738bab8
 	})
 	if err != nil {
 		return nil, err
