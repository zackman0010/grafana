package resource

import (
	context "context"
	"encoding/json"
	"fmt"
	"log/slog"
	"net/http"
	"sync"
	"time"

	"go.opentelemetry.io/otel/trace"
	"go.opentelemetry.io/otel/trace/noop"
	metav1 "k8s.io/apimachinery/pkg/apis/meta/v1"
	"k8s.io/apimachinery/pkg/apis/meta/v1/unstructured"

	"github.com/grafana/grafana/pkg/apimachinery/identity"
	"github.com/grafana/grafana/pkg/apimachinery/utils"
)

<<<<<<< HEAD
// ResourceServer implements all services
=======
// ResourceServer implements all gRPC services
>>>>>>> f804b0ba
type ResourceServer interface {
	ResourceStoreServer
	ResourceIndexServer
	DiagnosticsServer
	LifecycleHooks
}

type ListIterator interface {
	Next() bool // sql.Rows

	// Iterator error (if exts)
	Error() error

	// The token that can be used to start iterating *after* this item
	ContinueToken() string

	// ResourceVersion of the current item
	ResourceVersion() int64

	// Namespace of the current item
	// Used for fast(er) authz filtering
	Namespace() string

	// Name of the current item
	// Used for fast(er) authz filtering
	Name() string

	// Value for the current item
	Value() []byte
}

// The StorageBackend is an internal abstraction that supports interacting with
// the underlying raw storage medium.  This interface is never exposed directly,
// it is provided by concrete instances that actually write values.
type StorageBackend interface {
	// Write a Create/Update/Delete,
	// NOTE: the contents of WriteEvent have been validated
	// Return the revisionVersion for this event or error
	WriteEvent(context.Context, WriteEvent) (int64, error)

	// Read a resource from storage optionally at an explicit version
	ReadResource(context.Context, *ReadRequest) *ReadResponse

	// When the ResourceServer executes a List request, this iterator will
	// query the backend for potential results.  All results will be
	// checked against the kubernetes requirements before finally returning
	// results.  The list options can be used to improve performance
	// but are the the final answer.
	ListIterator(context.Context, *ListRequest, func(ListIterator) error) (int64, error)

	// Get all events from the store
	// For HA setups, this will be more events than the local WriteEvent above!
	WatchWriteEvents(ctx context.Context) (<-chan *WrittenEvent, error)
}

type ResourceServerOptions struct {
	// OTel tracer
	Tracer trace.Tracer

	// Real storage backend
	Backend StorageBackend

	// Requests based on a search index
	Index ResourceIndexServer

	// Diagnostics
	Diagnostics DiagnosticsServer

	// Check if a user has access to read/write items
	Authorizer Authorizer

	// Callbacks for startup and shutdown
	Lifecycle LifecycleHooks

	// Get the current time in unix millis
	Now func() int64
}

func NewResourceServer(opts ResourceServerOptions) (ResourceServer, error) {
	if opts.Tracer == nil {
		opts.Tracer = noop.NewTracerProvider().Tracer("resource-server")
	}

	if opts.Backend == nil {
		return nil, fmt.Errorf("missing Backend implementation")
	}
	if opts.Index == nil {
		opts.Index = &noopService{}
	}
	if opts.Diagnostics == nil {
		opts.Diagnostics = &noopService{}
	}
	if opts.Authorizer == nil {
		opts.Authorizer = NewAlwaysAuthorizer()
	}
	if opts.Now == nil {
		opts.Now = func() int64 {
			return time.Now().UnixMilli()
		}
	}

	// Make this cancelable
	ctx, cancel := context.WithCancel(identity.WithRequester(context.Background(),
		&identity.StaticRequester{
			Type:           identity.TypeServiceAccount,
			Login:          "watcher", // admin user for watch
			UserID:         1,
			IsGrafanaAdmin: true,
		}))
	return &server{
		tracer:      opts.Tracer,
		log:         slog.Default().With("logger", "resource-server"),
		backend:     opts.Backend,
		index:       opts.Index,
		diagnostics: opts.Diagnostics,
		authorizer:  opts.Authorizer,
		lifecycle:   opts.Lifecycle,
		now:         opts.Now,
		ctx:         ctx,
		cancel:      cancel,
	}, nil
}

var _ ResourceServer = &server{}

type server struct {
	tracer      trace.Tracer
	log         *slog.Logger
	backend     StorageBackend
	index       ResourceIndexServer
	diagnostics DiagnosticsServer
	authorizer  Authorizer
	lifecycle   LifecycleHooks
	now         func() int64

	// Background watch task -- this has permissions for everything
	ctx         context.Context
	cancel      context.CancelFunc
	broadcaster Broadcaster[*WrittenEvent]

	// init checking
	once    sync.Once
	initErr error
}

// Init implements ResourceServer.
func (s *server) Init(ctx context.Context) error {
	s.once.Do(func() {
		// Call lifecycle hooks
		if s.lifecycle != nil {
			err := s.lifecycle.Init(ctx)
			if err != nil {
				s.initErr = fmt.Errorf("initialize Resource Server: %w", err)
			}
		}

		// Start watching for changes
		if s.initErr == nil {
			s.initErr = s.initWatcher()
		}

		if s.initErr != nil {
			s.log.Error("error initializing resource server", "error", s.initErr)
		}
	})
	return s.initErr
}

func (s *server) Stop(ctx context.Context) error {
	s.initErr = fmt.Errorf("service is stopping")

	var stopFailed bool
	if s.lifecycle != nil {
		err := s.lifecycle.Stop(ctx)
		if err != nil {
			stopFailed = true
			s.initErr = fmt.Errorf("service stopeed with error: %w", err)
		}
	}

	// Stops the streaming
	s.cancel()

	// mark the value as done
	if stopFailed {
		return s.initErr
	}
	s.initErr = fmt.Errorf("service is stopped")

	return nil
}

// Old value indicates an update -- otherwise a create
func (s *server) newEvent(ctx context.Context, user identity.Requester, key *ResourceKey, value, oldValue []byte) (*WriteEvent, *ErrorResult) {
	tmp := &unstructured.Unstructured{}
	err := tmp.UnmarshalJSON(value)
	if err != nil {
		return nil, errToStatus(err)
	}
	obj, err := utils.MetaAccessor(tmp)
	if err != nil {
		return nil, errToStatus(err)
	}

	event := &WriteEvent{
		Value:  value,
		Key:    key,
		Object: obj,
	}
	if oldValue == nil {
		event.Type = WatchEvent_ADDED
	} else {
		event.Type = WatchEvent_MODIFIED

		temp := &unstructured.Unstructured{}
		err = temp.UnmarshalJSON(oldValue)
		if err != nil {
			return nil, errToStatus(err)
		}
		event.ObjectOld, err = utils.MetaAccessor(temp)
		if err != nil {
			return nil, errToStatus(err)
		}
	}

	if key.Namespace != obj.GetNamespace() {
		return nil, newBadRequest("key/namespace do not match")
	}

	gvk := obj.GetGroupVersionKind()
	if gvk.Kind == "" {
		return nil, newBadRequest("expecting resources with a kind in the body")
	}
	if gvk.Version == "" {
		return nil, newBadRequest("expecting resources with an apiVersion")
	}
	if gvk.Group != "" && gvk.Group != key.Group {
		return nil, newBadRequest(
			fmt.Sprintf("group in key does not match group in the body (%s != %s)", key.Group, gvk.Group),
		)
	}

	// This needs to be a create function
	if key.Name == "" {
		if obj.GetName() == "" {
			return nil, newBadRequest("missing name")
		}
		key.Name = obj.GetName()
	} else if key.Name != obj.GetName() {
		return nil, newBadRequest(
			fmt.Sprintf("key/name do not match (key: %s, name: %s)", key.Name, obj.GetName()))
	}
	err = validateName(obj.GetName())
	if err != nil {
		return nil, errToStatus(err)
	}

	folder := obj.GetFolder()
	if folder != "" {
		err := s.authorizer.CanWriteToFolder(ctx, user, key.Resource, folder)
		if err != nil {
			return nil, err
		}
	}
	origin, err := obj.GetOriginInfo()
	if err != nil {
		return nil, newBadRequest("invalid origin info")
	}
	if origin != nil && origin.Name != "UI" {
		err := s.authorizer.CanWriteOrigin(ctx, user, origin.Name)
		if err != nil {
			return nil, err
		}
	}
	return event, nil
}

func (s *server) Create(ctx context.Context, req *CreateRequest) (*CreateResponse, error) {
	ctx, span := s.tracer.Start(ctx, "storage_server.Create")
	defer span.End()

	if err := s.Init(ctx); err != nil {
		return nil, err
	}

	rsp := &CreateResponse{}
<<<<<<< HEAD
	user, err := identity.GetRequester(ctx)
	if err != nil || user == nil {
		rsp.Error = &ErrorResult{
			Code:    http.StatusUnauthorized,
			Message: "Unable get requester from context",
		}
		return rsp, nil
	}
	if err := s.authorizer.CanCreate(ctx, user, req.Key); err != nil {
		rsp.Error = err
		return rsp, nil
	}

	found, _ := s.backend.Read(ctx, &ReadRequest{Key: req.Key})
=======
	found := s.backend.ReadResource(ctx, &ReadRequest{Key: req.Key})
>>>>>>> f804b0ba
	if found != nil && len(found.Value) > 0 {
		rsp.Error = &ErrorResult{
			Code:    http.StatusConflict,
			Message: "key already exists",
		}
		return rsp, nil
	}

<<<<<<< HEAD
	event, errs := s.newEvent(ctx, user, req.Key, req.Value, nil)
	if errs != nil {
		rsp.Error = errs
=======
	event, err := s.newEvent(ctx, req.Key, req.Value, nil)
	if err != nil {
		rsp.Error = AsErrorResult(err)
>>>>>>> f804b0ba
		return rsp, nil
	}

	rsp.ResourceVersion, err = s.backend.WriteEvent(ctx, *event)
	if err != nil {
<<<<<<< HEAD
		rsp.Error = errToStatus(err)
		err = nil
	}
	return rsp, err
=======
		rsp.Error = AsErrorResult(err)
	}
	return rsp, nil
>>>>>>> f804b0ba
}

func (s *server) Update(ctx context.Context, req *UpdateRequest) (*UpdateResponse, error) {
	ctx, span := s.tracer.Start(ctx, "storage_server.Update")
	defer span.End()

	if err := s.Init(ctx); err != nil {
		return nil, err
	}

	rsp := &UpdateResponse{}
	if req.ResourceVersion < 0 {
<<<<<<< HEAD
		rsp.Error = newBadRequest("update must include the previous version")
		return rsp, nil
	}
	user, err := identity.GetRequester(ctx)
	if err != nil || user == nil {
		rsp.Error = &ErrorResult{
			Code:    http.StatusUnauthorized,
			Message: "Unable get requester from context",
		}
		return rsp, nil
	}
	if err := s.authorizer.CanUpdate(ctx, user, req.Key); err != nil {
		rsp.Error = err
=======
		rsp.Error = AsErrorResult(apierrors.NewBadRequest("update must include the previous version"))
>>>>>>> f804b0ba
		return rsp, nil
	}

	latest := s.backend.ReadResource(ctx, &ReadRequest{
		Key: req.Key,
	})
	if latest.Error != nil {
		return rsp, nil
	}
	if latest.Value == nil {
<<<<<<< HEAD
		rsp.Error = newBadRequest("current value does not exist")
=======
		rsp.Error = NewBadRequestError("current value does not exist")
>>>>>>> f804b0ba
		return rsp, nil
	}

	if req.ResourceVersion > 0 && latest.ResourceVersion != req.ResourceVersion {
		rsp.Error = errToStatus(ErrOptimisticLockingFailed)
		return rsp, err
	}

<<<<<<< HEAD
	event, status := s.newEvent(ctx, user, req.Key, req.Value, latest.Value)
	if status != nil {
		rsp.Error = status
		return rsp, nil
=======
	event, err := s.newEvent(ctx, req.Key, req.Value, latest.Value)
	if err != nil {
		rsp.Error = AsErrorResult(err)
		return rsp, err
>>>>>>> f804b0ba
	}

	event.Type = WatchEvent_MODIFIED
	event.PreviousRV = latest.ResourceVersion

	rsp.ResourceVersion, err = s.backend.WriteEvent(ctx, *event)
	if err != nil {
<<<<<<< HEAD
		rsp.Error = errToStatus(err)
=======
		rsp.Error = AsErrorResult(err)
>>>>>>> f804b0ba
	}
	return rsp, nil
}

func (s *server) Delete(ctx context.Context, req *DeleteRequest) (*DeleteResponse, error) {
	ctx, span := s.tracer.Start(ctx, "storage_server.Delete")
	defer span.End()

	if err := s.Init(ctx); err != nil {
		return nil, err
	}

	rsp := &DeleteResponse{}
	if req.ResourceVersion < 0 {
		rsp.Error = newBadRequest("update must include the previous version")
		return rsp, nil
	}
	user, err := identity.GetRequester(ctx)
	if err != nil || user == nil {
		rsp.Error = &ErrorResult{
			Code:    http.StatusUnauthorized,
			Message: "Unable get requester from context",
		}
		return rsp, nil
	}
	if err := s.authorizer.CanUpdate(ctx, user, req.Key); err != nil {
		rsp.Error = err
		return rsp, nil
	}

	latest := s.backend.ReadResource(ctx, &ReadRequest{
		Key: req.Key,
	})
	if latest.Error != nil {
		rsp.Error = latest.Error
		return rsp, nil
	}
	if req.ResourceVersion > 0 && latest.ResourceVersion != req.ResourceVersion {
		rsp.Error = AsErrorResult(ErrOptimisticLockingFailed)
		return rsp, nil
	}

	now := metav1.NewTime(time.UnixMilli(s.now()))
	event := WriteEvent{
		Key:        req.Key,
		Type:       WatchEvent_DELETED,
		PreviousRV: latest.ResourceVersion,
	}

	marker := &DeletedMarker{}
	err = json.Unmarshal(latest.Value, marker)
	if err != nil {
		rsp.Error = newBadRequest(fmt.Sprintf("unable to read previous object, %v", err))
		return rsp, nil
	}
	obj, err := utils.MetaAccessor(marker)
	if err != nil {
		return nil, err
	}
	obj.SetDeletionTimestamp(&now)
	obj.SetUpdatedTimestamp(&now.Time)
	obj.SetManagedFields(nil)
	obj.SetFinalizers(nil)
<<<<<<< HEAD
	obj.SetUpdatedBy(user.GetUID().String())
=======
	obj.SetUpdatedBy(requester.GetUID())
>>>>>>> f804b0ba
	marker.TypeMeta = metav1.TypeMeta{
		Kind:       "DeletedMarker",
		APIVersion: "common.grafana.app/v0alpha1", // ?? or can we stick this in common?
	}
	marker.Annotations["RestoreResourceVersion"] = fmt.Sprintf("%d", event.PreviousRV)
	event.Value, err = json.Marshal(marker)
	if err != nil {
		rsp.Error = newBadRequest(fmt.Sprintf("unable creating deletion marker, %v", err))
		return rsp, nil
	}

	rsp.ResourceVersion, err = s.backend.WriteEvent(ctx, event)
	if err != nil {
<<<<<<< HEAD
		rsp.Error = errToStatus(err)
=======
		rsp.Error = AsErrorResult(err)
>>>>>>> f804b0ba
	}
	return rsp, nil
}

func (s *server) Read(ctx context.Context, req *ReadRequest) (*ReadResponse, error) {
	if err := s.Init(ctx); err != nil {
		return nil, err
	}

<<<<<<< HEAD
	user, err := identity.GetRequester(ctx)
	if err != nil || user == nil {
		return &ReadResponse{Error: &ErrorResult{
			Code:    http.StatusUnauthorized,
			Message: "Unable get requester from context",
		}}, nil
	}
	if err := s.authorizer.CanUpdate(ctx, user, req.Key); err != nil {
		return &ReadResponse{Error: err}, nil
	}

	if req.Key.Resource == "" {
		return &ReadResponse{Error: newBadRequest("missing resource")}, nil
	}

	rsp, err := s.backend.Read(ctx, req)
	if err != nil {
		if rsp == nil {
			rsp = &ReadResponse{}
		}
		rsp.Error = errToStatus(err)
	}
=======
	// if req.Key.Group == "" {
	// 	status, _ := AsErrorResult(apierrors.NewBadRequest("missing group"))
	// 	return &ReadResponse{Status: status}, nil
	// }
	if req.Key.Resource == "" {
		return &ReadResponse{Error: NewBadRequestError("missing resource")}, nil
	}

	rsp := s.backend.ReadResource(ctx, req)
	// TODO, check folder permissions etc
>>>>>>> f804b0ba
	return rsp, nil
}

func (s *server) List(ctx context.Context, req *ListRequest) (*ListResponse, error) {
	if err := s.Init(ctx); err != nil {
		return nil, err
	}
	if req.Limit < 1 {
		req.Limit = 50 // default max 50 items in a page
	}
	maxPageBytes := 1024 * 1024 * 2 // 2mb/page
	pageBytes := 0
	rsp := &ListResponse{}
	rv, err := s.backend.ListIterator(ctx, req, func(iter ListIterator) error {
		for iter.Next() {
			if err := iter.Error(); err != nil {
				return err
			}

			// TODO: add authz filters

<<<<<<< HEAD
	user, err := identity.GetRequester(ctx)
	if err != nil {
		return nil, err
	}
	if user == nil {
		return nil, fmt.Errorf("missing user")
	}
	filter, status := s.authorizer.ListFilter(ctx, user, req.Options.Key)
	if status != nil {
		return nil, err
	}

	return s.backend.PrepareList(ctx, req, filter)
=======
			item := &ResourceWrapper{
				ResourceVersion: iter.ResourceVersion(),
				Value:           iter.Value(),
			}

			pageBytes += len(item.Value)
			rsp.Items = append(rsp.Items, item)
			if len(rsp.Items) >= int(req.Limit) || pageBytes >= maxPageBytes {
				t := iter.ContinueToken()
				if iter.Next() {
					rsp.NextPageToken = t
				}
				break
			}
		}
		return nil
	})
	if err != nil {
		rsp.Error = AsErrorResult(err)
		return rsp, nil
	}

	if rv < 1 {
		rsp.Error = &ErrorResult{
			Code:    http.StatusInternalServerError,
			Message: fmt.Sprintf("invalid resource version for list: %v", rv),
		}
		return rsp, nil
	}
	rsp.ResourceVersion = rv
	return rsp, err
>>>>>>> f804b0ba
}

func (s *server) initWatcher() error {
	var err error
	s.broadcaster, err = NewBroadcaster(s.ctx, func(out chan<- *WrittenEvent) error {
		events, err := s.backend.WatchWriteEvents(s.ctx)
		if err != nil {
			return err
		}
		go func() {
			for {
				// pipe all events
				v := <-events
				out <- v
			}
		}()
		return nil
	})
	return err
}

func (s *server) Watch(req *WatchRequest, srv ResourceStore_WatchServer) error {
	ctx := srv.Context()

	if err := s.Init(ctx); err != nil {
		return err
	}

	// Start listening -- this will buffer any changes that happen while we backfill
	stream, err := s.broadcaster.Subscribe(ctx)
	if err != nil {
		return err
	}
	defer s.broadcaster.Unsubscribe(stream)

	since := req.Since
	if req.SendInitialEvents {
		fmt.Printf("TODO... query\n")
		// All initial events are CREATE

		if req.AllowWatchBookmarks {
			fmt.Printf("TODO... send bookmark\n")
		}
	}

	for {
		select {
		case <-ctx.Done():
			return nil

		case event, ok := <-stream:
			if !ok {
				s.log.Debug("watch events closed")
				return nil
			}

			if event.ResourceVersion > since && matchesQueryKey(req.Options.Key, event.Key) {
				// Currently sending *every* event
				// if req.Options.Labels != nil {
				// 	// match *either* the old or new object
				// }
				// TODO: return values that match either the old or the new

				srv.Send(&WatchEvent{
					Timestamp: event.Timestamp,
					Type:      event.Type,
					Resource: &WatchEvent_Resource{
						Value:   event.Value,
						Version: event.ResourceVersion,
					},
					// TODO... previous???
				})
			}
		}
	}
}

// History implements ResourceServer.
func (s *server) History(ctx context.Context, req *HistoryRequest) (*HistoryResponse, error) {
	if err := s.Init(ctx); err != nil {
		return nil, err
	}
	return s.index.History(ctx, req)
}

// Origin implements ResourceServer.
func (s *server) Origin(ctx context.Context, req *OriginRequest) (*OriginResponse, error) {
	if err := s.Init(ctx); err != nil {
		return nil, err
	}
	return s.index.Origin(ctx, req)
}

// IsHealthy implements ResourceServer.
func (s *server) IsHealthy(ctx context.Context, req *HealthCheckRequest) (*HealthCheckResponse, error) {
	if err := s.Init(ctx); err != nil {
		return nil, err
	}
	return s.diagnostics.IsHealthy(ctx, req)
}<|MERGE_RESOLUTION|>--- conflicted
+++ resolved
@@ -11,6 +11,7 @@
 
 	"go.opentelemetry.io/otel/trace"
 	"go.opentelemetry.io/otel/trace/noop"
+	apierrors "k8s.io/apimachinery/pkg/api/errors"
 	metav1 "k8s.io/apimachinery/pkg/apis/meta/v1"
 	"k8s.io/apimachinery/pkg/apis/meta/v1/unstructured"
 
@@ -18,11 +19,7 @@
 	"github.com/grafana/grafana/pkg/apimachinery/utils"
 )
 
-<<<<<<< HEAD
-// ResourceServer implements all services
-=======
 // ResourceServer implements all gRPC services
->>>>>>> f804b0ba
 type ResourceServer interface {
 	ResourceStoreServer
 	ResourceIndexServer
@@ -91,7 +88,8 @@
 	// Diagnostics
 	Diagnostics DiagnosticsServer
 
-	// Check if a user has access to read/write items
+	// Check if a user has access to write folders
+	// When this is nil, no resources can have folders configured
 	Authorizer Authorizer
 
 	// Callbacks for startup and shutdown
@@ -109,14 +107,14 @@
 	if opts.Backend == nil {
 		return nil, fmt.Errorf("missing Backend implementation")
 	}
+	if opts.Authorizer == nil {
+		opts.Authorizer = NewAlwaysAuthorizer()
+	}
 	if opts.Index == nil {
 		opts.Index = &noopService{}
 	}
 	if opts.Diagnostics == nil {
 		opts.Diagnostics = &noopService{}
-	}
-	if opts.Authorizer == nil {
-		opts.Authorizer = NewAlwaysAuthorizer()
 	}
 	if opts.Now == nil {
 		opts.Now = func() int64 {
@@ -138,7 +136,7 @@
 		backend:     opts.Backend,
 		index:       opts.Index,
 		diagnostics: opts.Diagnostics,
-		authorizer:  opts.Authorizer,
+		authz:       opts.Authorizer,
 		lifecycle:   opts.Lifecycle,
 		now:         opts.Now,
 		ctx:         ctx,
@@ -154,7 +152,7 @@
 	backend     StorageBackend
 	index       ResourceIndexServer
 	diagnostics DiagnosticsServer
-	authorizer  Authorizer
+	authz       Authorizer
 	lifecycle   LifecycleHooks
 	now         func() int64
 
@@ -220,11 +218,11 @@
 	tmp := &unstructured.Unstructured{}
 	err := tmp.UnmarshalJSON(value)
 	if err != nil {
-		return nil, errToStatus(err)
+		return nil, AsErrorResult(err)
 	}
 	obj, err := utils.MetaAccessor(tmp)
 	if err != nil {
-		return nil, errToStatus(err)
+		return nil, AsErrorResult(err)
 	}
 
 	event := &WriteEvent{
@@ -240,27 +238,27 @@
 		temp := &unstructured.Unstructured{}
 		err = temp.UnmarshalJSON(oldValue)
 		if err != nil {
-			return nil, errToStatus(err)
+			return nil, AsErrorResult(err)
 		}
 		event.ObjectOld, err = utils.MetaAccessor(temp)
 		if err != nil {
-			return nil, errToStatus(err)
+			return nil, AsErrorResult(err)
 		}
 	}
 
 	if key.Namespace != obj.GetNamespace() {
-		return nil, newBadRequest("key/namespace do not match")
+		return nil, NewBadRequestError("key/namespace do not match")
 	}
 
 	gvk := obj.GetGroupVersionKind()
 	if gvk.Kind == "" {
-		return nil, newBadRequest("expecting resources with a kind in the body")
+		return nil, NewBadRequestError("expecting resources with a kind in the body")
 	}
 	if gvk.Version == "" {
-		return nil, newBadRequest("expecting resources with an apiVersion")
+		return nil, NewBadRequestError("expecting resources with an apiVersion")
 	}
 	if gvk.Group != "" && gvk.Group != key.Group {
-		return nil, newBadRequest(
+		return nil, NewBadRequestError(
 			fmt.Sprintf("group in key does not match group in the body (%s != %s)", key.Group, gvk.Group),
 		)
 	}
@@ -268,33 +266,33 @@
 	// This needs to be a create function
 	if key.Name == "" {
 		if obj.GetName() == "" {
-			return nil, newBadRequest("missing name")
+			return nil, NewBadRequestError("missing name")
 		}
 		key.Name = obj.GetName()
 	} else if key.Name != obj.GetName() {
-		return nil, newBadRequest(
+		return nil, NewBadRequestError(
 			fmt.Sprintf("key/name do not match (key: %s, name: %s)", key.Name, obj.GetName()))
 	}
-	err = validateName(obj.GetName())
-	if err != nil {
-		return nil, errToStatus(err)
+	e := validateName(obj.GetName())
+	if e != nil {
+		return nil, e
 	}
 
 	folder := obj.GetFolder()
 	if folder != "" {
-		err := s.authorizer.CanWriteToFolder(ctx, user, key.Resource, folder)
+		e := s.authz.CanWriteToFolder(ctx, user, key.Resource, folder)
 		if err != nil {
-			return nil, err
+			return nil, e
 		}
 	}
 	origin, err := obj.GetOriginInfo()
 	if err != nil {
-		return nil, newBadRequest("invalid origin info")
-	}
-	if origin != nil && origin.Name != "UI" {
-		err := s.authorizer.CanWriteOrigin(ctx, user, origin.Name)
-		if err != nil {
-			return nil, err
+		return nil, NewBadRequestError("invalid origin info")
+	}
+	if origin != nil {
+		e = s.authz.CanWriteOrigin(ctx, user, origin.Name)
+		if e != nil {
+			return nil, e
 		}
 	}
 	return event, nil
@@ -309,24 +307,20 @@
 	}
 
 	rsp := &CreateResponse{}
-<<<<<<< HEAD
 	user, err := identity.GetRequester(ctx)
 	if err != nil || user == nil {
 		rsp.Error = &ErrorResult{
+			Message: "no user found in context",
 			Code:    http.StatusUnauthorized,
-			Message: "Unable get requester from context",
-		}
-		return rsp, nil
-	}
-	if err := s.authorizer.CanCreate(ctx, user, req.Key); err != nil {
-		rsp.Error = err
-		return rsp, nil
-	}
-
-	found, _ := s.backend.Read(ctx, &ReadRequest{Key: req.Key})
-=======
+		}
+		return rsp, nil
+	}
+	if e := s.authz.CanCreate(ctx, user, req.Key); e != nil {
+		rsp.Error = e
+		return rsp, nil
+	}
+
 	found := s.backend.ReadResource(ctx, &ReadRequest{Key: req.Key})
->>>>>>> f804b0ba
 	if found != nil && len(found.Value) > 0 {
 		rsp.Error = &ErrorResult{
 			Code:    http.StatusConflict,
@@ -335,30 +329,17 @@
 		return rsp, nil
 	}
 
-<<<<<<< HEAD
-	event, errs := s.newEvent(ctx, user, req.Key, req.Value, nil)
-	if errs != nil {
-		rsp.Error = errs
-=======
-	event, err := s.newEvent(ctx, req.Key, req.Value, nil)
+	event, e := s.newEvent(ctx, user, req.Key, req.Value, nil)
+	if e != nil {
+		rsp.Error = e
+		return rsp, nil
+	}
+
+	rsp.ResourceVersion, err = s.backend.WriteEvent(ctx, *event)
 	if err != nil {
 		rsp.Error = AsErrorResult(err)
->>>>>>> f804b0ba
-		return rsp, nil
-	}
-
-	rsp.ResourceVersion, err = s.backend.WriteEvent(ctx, *event)
-	if err != nil {
-<<<<<<< HEAD
-		rsp.Error = errToStatus(err)
-		err = nil
-	}
-	return rsp, err
-=======
-		rsp.Error = AsErrorResult(err)
 	}
 	return rsp, nil
->>>>>>> f804b0ba
 }
 
 func (s *server) Update(ctx context.Context, req *UpdateRequest) (*UpdateResponse, error) {
@@ -370,24 +351,20 @@
 	}
 
 	rsp := &UpdateResponse{}
-	if req.ResourceVersion < 0 {
-<<<<<<< HEAD
-		rsp.Error = newBadRequest("update must include the previous version")
-		return rsp, nil
-	}
 	user, err := identity.GetRequester(ctx)
 	if err != nil || user == nil {
 		rsp.Error = &ErrorResult{
+			Message: "no user found in context",
 			Code:    http.StatusUnauthorized,
-			Message: "Unable get requester from context",
-		}
-		return rsp, nil
-	}
-	if err := s.authorizer.CanUpdate(ctx, user, req.Key); err != nil {
-		rsp.Error = err
-=======
-		rsp.Error = AsErrorResult(apierrors.NewBadRequest("update must include the previous version"))
->>>>>>> f804b0ba
+		}
+		return rsp, nil
+	}
+	if e := s.authz.CanUpdate(ctx, user, req.Key); e != nil {
+		rsp.Error = e
+		return rsp, nil
+	}
+	if req.ResourceVersion < 0 {
+		rsp.Error = NewBadRequestError("update must include the previous version")
 		return rsp, nil
 	}
 
@@ -398,30 +375,18 @@
 		return rsp, nil
 	}
 	if latest.Value == nil {
-<<<<<<< HEAD
-		rsp.Error = newBadRequest("current value does not exist")
-=======
 		rsp.Error = NewBadRequestError("current value does not exist")
->>>>>>> f804b0ba
 		return rsp, nil
 	}
 
 	if req.ResourceVersion > 0 && latest.ResourceVersion != req.ResourceVersion {
-		rsp.Error = errToStatus(ErrOptimisticLockingFailed)
+		return nil, ErrOptimisticLockingFailed
+	}
+
+	event, e := s.newEvent(ctx, user, req.Key, req.Value, latest.Value)
+	if e != nil {
+		rsp.Error = e
 		return rsp, err
-	}
-
-<<<<<<< HEAD
-	event, status := s.newEvent(ctx, user, req.Key, req.Value, latest.Value)
-	if status != nil {
-		rsp.Error = status
-		return rsp, nil
-=======
-	event, err := s.newEvent(ctx, req.Key, req.Value, latest.Value)
-	if err != nil {
-		rsp.Error = AsErrorResult(err)
-		return rsp, err
->>>>>>> f804b0ba
 	}
 
 	event.Type = WatchEvent_MODIFIED
@@ -429,11 +394,7 @@
 
 	rsp.ResourceVersion, err = s.backend.WriteEvent(ctx, *event)
 	if err != nil {
-<<<<<<< HEAD
-		rsp.Error = errToStatus(err)
-=======
 		rsp.Error = AsErrorResult(err)
->>>>>>> f804b0ba
 	}
 	return rsp, nil
 }
@@ -447,20 +408,20 @@
 	}
 
 	rsp := &DeleteResponse{}
-	if req.ResourceVersion < 0 {
-		rsp.Error = newBadRequest("update must include the previous version")
-		return rsp, nil
-	}
 	user, err := identity.GetRequester(ctx)
 	if err != nil || user == nil {
 		rsp.Error = &ErrorResult{
+			Message: "no user found in context",
 			Code:    http.StatusUnauthorized,
-			Message: "Unable get requester from context",
-		}
-		return rsp, nil
-	}
-	if err := s.authorizer.CanUpdate(ctx, user, req.Key); err != nil {
-		rsp.Error = err
+		}
+		return rsp, nil
+	}
+	if e := s.authz.CanDelete(ctx, user, req.Key); e != nil {
+		rsp.Error = e
+		return rsp, nil
+	}
+	if req.ResourceVersion < 0 {
+		rsp.Error = NewBadRequestError("update must include the previous version")
 		return rsp, nil
 	}
 
@@ -482,11 +443,13 @@
 		Type:       WatchEvent_DELETED,
 		PreviousRV: latest.ResourceVersion,
 	}
-
 	marker := &DeletedMarker{}
 	err = json.Unmarshal(latest.Value, marker)
 	if err != nil {
-		rsp.Error = newBadRequest(fmt.Sprintf("unable to read previous object, %v", err))
+		rsp.Error = &ErrorResult{
+			Message: fmt.Sprintf("unable to read previous object, %v", err),
+			Code:    http.StatusInternalServerError,
+		}
 		return rsp, nil
 	}
 	obj, err := utils.MetaAccessor(marker)
@@ -497,11 +460,7 @@
 	obj.SetUpdatedTimestamp(&now.Time)
 	obj.SetManagedFields(nil)
 	obj.SetFinalizers(nil)
-<<<<<<< HEAD
-	obj.SetUpdatedBy(user.GetUID().String())
-=======
-	obj.SetUpdatedBy(requester.GetUID())
->>>>>>> f804b0ba
+	obj.SetUpdatedBy(user.GetUID())
 	marker.TypeMeta = metav1.TypeMeta{
 		Kind:       "DeletedMarker",
 		APIVersion: "common.grafana.app/v0alpha1", // ?? or can we stick this in common?
@@ -509,17 +468,13 @@
 	marker.Annotations["RestoreResourceVersion"] = fmt.Sprintf("%d", event.PreviousRV)
 	event.Value, err = json.Marshal(marker)
 	if err != nil {
-		rsp.Error = newBadRequest(fmt.Sprintf("unable creating deletion marker, %v", err))
-		return rsp, nil
+		return nil, apierrors.NewBadRequest(
+			fmt.Sprintf("unable creating deletion marker, %v", err))
 	}
 
 	rsp.ResourceVersion, err = s.backend.WriteEvent(ctx, event)
 	if err != nil {
-<<<<<<< HEAD
-		rsp.Error = errToStatus(err)
-=======
 		rsp.Error = AsErrorResult(err)
->>>>>>> f804b0ba
 	}
 	return rsp, nil
 }
@@ -529,30 +484,6 @@
 		return nil, err
 	}
 
-<<<<<<< HEAD
-	user, err := identity.GetRequester(ctx)
-	if err != nil || user == nil {
-		return &ReadResponse{Error: &ErrorResult{
-			Code:    http.StatusUnauthorized,
-			Message: "Unable get requester from context",
-		}}, nil
-	}
-	if err := s.authorizer.CanUpdate(ctx, user, req.Key); err != nil {
-		return &ReadResponse{Error: err}, nil
-	}
-
-	if req.Key.Resource == "" {
-		return &ReadResponse{Error: newBadRequest("missing resource")}, nil
-	}
-
-	rsp, err := s.backend.Read(ctx, req)
-	if err != nil {
-		if rsp == nil {
-			rsp = &ReadResponse{}
-		}
-		rsp.Error = errToStatus(err)
-	}
-=======
 	// if req.Key.Group == "" {
 	// 	status, _ := AsErrorResult(apierrors.NewBadRequest("missing group"))
 	// 	return &ReadResponse{Status: status}, nil
@@ -563,7 +494,6 @@
 
 	rsp := s.backend.ReadResource(ctx, req)
 	// TODO, check folder permissions etc
->>>>>>> f804b0ba
 	return rsp, nil
 }
 
@@ -577,29 +507,31 @@
 	maxPageBytes := 1024 * 1024 * 2 // 2mb/page
 	pageBytes := 0
 	rsp := &ListResponse{}
+	user, err := identity.GetRequester(ctx)
+	if err != nil || user == nil {
+		rsp.Error = &ErrorResult{
+			Message: "no user found in context",
+			Code:    http.StatusUnauthorized,
+		}
+		return rsp, nil
+	}
+
+	filter, e := s.authz.ListFilter(ctx, user, req.Options.Key)
+	if e != nil {
+		rsp.Error = e
+		return rsp, nil
+	}
+
 	rv, err := s.backend.ListIterator(ctx, req, func(iter ListIterator) error {
 		for iter.Next() {
 			if err := iter.Error(); err != nil {
 				return err
 			}
 
-			// TODO: add authz filters
-
-<<<<<<< HEAD
-	user, err := identity.GetRequester(ctx)
-	if err != nil {
-		return nil, err
-	}
-	if user == nil {
-		return nil, fmt.Errorf("missing user")
-	}
-	filter, status := s.authorizer.ListFilter(ctx, user, req.Options.Key)
-	if status != nil {
-		return nil, err
-	}
-
-	return s.backend.PrepareList(ctx, req, filter)
-=======
+			if filter(iter.Namespace(), iter.Name(), "") { // TODO folder support from backend
+				continue
+			}
+
 			item := &ResourceWrapper{
 				ResourceVersion: iter.ResourceVersion(),
 				Value:           iter.Value(),
@@ -631,7 +563,6 @@
 	}
 	rsp.ResourceVersion = rv
 	return rsp, err
->>>>>>> f804b0ba
 }
 
 func (s *server) initWatcher() error {
