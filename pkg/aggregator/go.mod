--- conflicted
+++ resolved
@@ -135,19 +135,11 @@
 	go.opentelemetry.io/proto/otlp v1.5.0 // indirect
 	go.uber.org/multierr v1.11.0 // indirect
 	go.uber.org/zap v1.27.0 // indirect
-<<<<<<< HEAD
-	golang.org/x/crypto v0.33.0 // indirect
+	golang.org/x/crypto v0.35.0 // indirect
 	golang.org/x/exp v0.0.0-20240909161429-701f63a606c0 // indirect
 	golang.org/x/mod v0.23.0 // indirect
 	golang.org/x/net v0.35.0 // indirect
-	golang.org/x/oauth2 v0.26.0 // indirect
-=======
-	golang.org/x/crypto v0.35.0 // indirect
-	golang.org/x/exp v0.0.0-20240909161429-701f63a606c0 // indirect
-	golang.org/x/mod v0.22.0 // indirect
-	golang.org/x/net v0.35.0 // indirect
 	golang.org/x/oauth2 v0.27.0 // indirect
->>>>>>> 305f05d8
 	golang.org/x/sync v0.11.0 // indirect
 	golang.org/x/sys v0.30.0 // indirect
 	golang.org/x/term v0.29.0 // indirect
