--- conflicted
+++ resolved
@@ -54,12 +54,6 @@
 	// By default, this is false (i.e. we will not create previews).
 	// This option is a no-op if BranchWorkflow is `false` or default.
 	GenerateDashboardPreviews bool `json:"generateDashboardPreviews,omitempty"`
-<<<<<<< HEAD
-
-	// PullRequestLinter enables the dashboard linter for this repository in Pull Requests
-	// PullRequestLinter bool `json:"pullRequestLinter,omitempty"`
-=======
->>>>>>> 496209c1
 }
 
 // RepositoryType defines the types of Repository
@@ -120,13 +114,13 @@
 const (
 	// Resources should be saved into the root grafana directory
 	// currently, only one repository may specify `root` target
-	SyncTargetTypeRoot RepositoryType = "root"
+	SyncTargetTypeRoot SyncTargetType = "root"
 
 	// Resources will be saved into a folder managed by this repository
-	SyncTargetTypeFolder RepositoryType = "folder"
+	SyncTargetTypeFolder SyncTargetType = "folder"
 
 	// Pick an explicit folder where we can save resources, not managed by provisioning
-	// SyncTargetTypeShared RepositoryType = "shared"
+	// SyncTargetTypeShared SyncTargetType = "shared"
 )
 
 type SyncOptions struct {
