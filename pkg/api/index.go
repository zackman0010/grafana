--- conflicted
+++ resolved
@@ -304,7 +304,6 @@
 		})
 	}
 
-<<<<<<< HEAD
 	if c.OrgRole == models.ROLE_ADMIN {
 		if hs.Features.IsEnabled(featuremgmt.FlagStorage) {
 			configNodes = append(configNodes, &dtos.NavLink{
@@ -315,10 +314,9 @@
 				Url:         hs.Cfg.AppSubURL + "/org/storage",
 			})
 		}
-
-=======
+	}
+
 	if hasAccess(ac.ReqOrgAdmin, apiKeyAccessEvaluator) {
->>>>>>> 3e7db088
 		configNodes = append(configNodes, &dtos.NavLink{
 			Text:        "API keys",
 			Id:          "apikeys",
