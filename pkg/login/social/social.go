--- conflicted
+++ resolved
@@ -112,7 +112,6 @@
 	return o.AutoLogin
 }
 
-<<<<<<< HEAD
 func (o *OAuthInfo) IsSkipOrgRoleSyncEnabled() bool {
 	return o.SkipOrgRoleSync
 }
@@ -121,8 +120,6 @@
 	return o.AllowAssignGrafanaAdmin
 }
 
-=======
->>>>>>> 4d8e491f
 type BasicUserInfo struct {
 	Id             string
 	Name           string
