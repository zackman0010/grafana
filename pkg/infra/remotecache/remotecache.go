--- conflicted
+++ resolved
@@ -50,9 +50,9 @@
 
 func (ds *RemoteCache) getUsageStats(ctx context.Context) (map[string]any, error) {
 	stats := map[string]any{}
-	stats["stats.remote_cache."+ds.cfg.RemoteCache.Name+".count"] = 1
+	stats["stats.remote_cache."+ds.cfg.RemoteCacheOptions.Name+".count"] = 1
 	encryptVal := 0
-	if ds.cfg.RemoteCache.Encryption {
+	if ds.cfg.RemoteCacheOptions.Encryption {
 		encryptVal = 1
 	}
 
@@ -126,7 +126,6 @@
 	return ctx.Err()
 }
 
-<<<<<<< HEAD
 // ServeHTTP is used to expose debug endpoints for remote cache
 func (ds *RemoteCache) ServeHTTP(w http.ResponseWriter, r *http.Request) {
 	if ds.cfg.Env != setting.Dev {
@@ -147,15 +146,11 @@
 	cfg *setting.Cfg, sqlstore db.DB, logger log.Logger,
 	secretsService secrets.Service, grpcProvider grpcserver.Provider, reg prometheus.Registerer,
 ) (cache CacheStorage, err error) {
-	switch cfg.RemoteCache.Name {
-=======
-func createClient(opts *setting.RemoteCacheSettings, sqlstore db.DB, secretsService secrets.Service) (cache CacheStorage, err error) {
-	switch opts.Name {
->>>>>>> d225e0a9
+	switch cfg.RemoteCacheOptions.Name {
 	case redisCacheType:
-		cache, err = newRedisStorage(cfg.RemoteCache)
+		cache, err = newRedisStorage(cfg.RemoteCacheOptions)
 	case memcachedCacheType:
-		cache = newMemcachedStorage(cfg.RemoteCache)
+		cache = newMemcachedStorage(cfg.RemoteCacheOptions)
 	case ring.CacheType:
 		if !grpcProvider.IsDisabled() {
 			cache, err = ring.NewCache(cfg, reg, grpcProvider)
@@ -171,11 +166,11 @@
 		return nil, err
 	}
 
-	if cfg.RemoteCache.Prefix != "" {
-		cache = &prefixCacheStorage{cache: cache, prefix: cfg.RemoteCache.Prefix}
-	}
-
-	if cfg.RemoteCache.Encryption {
+	if cfg.RemoteCacheOptions.Prefix != "" {
+		cache = &prefixCacheStorage{cache: cache, prefix: cfg.RemoteCacheOptions.Prefix}
+	}
+
+	if cfg.RemoteCacheOptions.Encryption {
 		cache = &encryptedCacheStorage{cache: cache, secretsService: secretsService}
 	}
 	return cache, nil
