--- conflicted
+++ resolved
@@ -38,11 +38,8 @@
 	_ *query.QueryAPIBuilder,
 	_ *notifications.NotificationsAPIBuilder,
 	_ *userstorage.UserStorageAPIBuilder,
-<<<<<<< HEAD
 	_ *secret.SecretAPIBuilder,
-=======
 	_ *provisioning.APIBuilder,
->>>>>>> afab71e2
 ) *Service {
 	return &Service{}
 }