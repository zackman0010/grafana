--- conflicted
+++ resolved
@@ -4,9 +4,6 @@
   name: test-v0
 spec:
   title: Test dashboard. Created at v0
-<<<<<<< HEAD
   schemaVersion: 20
-=======
   uid: test-v0 # will be removed by mutation hook
-  version: 1234567 # will be removed by mutation hook
->>>>>>> 92cc10f9
+  version: 1234567 # will be removed by mutation hook