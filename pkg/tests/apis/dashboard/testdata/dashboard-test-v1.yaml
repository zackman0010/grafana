--- conflicted
+++ resolved
@@ -3,11 +3,7 @@
 metadata:
   name: test-v1
 spec:
-<<<<<<< HEAD
-  title: Test dashboard. Created at v1 XXX
+  title: Test dashboard. Created at v1
   schemaVersion: 36
-=======
-  title: Test dashboard. Created at v1
   uid: test-v1 # will be removed by mutation hook
-  version: 1234567 # will be removed by mutation hook
->>>>>>> 92cc10f9
+  version: 1234567 # will be removed by mutation hook