import { css } from '@emotion/css';
import { DOMAttributes } from '@react-types/shared';
import { memo, forwardRef, useCallback } from 'react';
import { useLocation } from 'react-router-dom-v5-compat';

import { GrafanaTheme2, NavModelItem } from '@grafana/data';
import { selectors } from '@grafana/e2e-selectors';
import { config, reportInteraction } from '@grafana/runtime';
import { Icon, IconButton, useStyles2, Stack } from '@grafana/ui';
import { ScrollContainer } from '@grafana/ui/src/components/ScrollContainer/ScrollContainer';
import { useGrafana } from 'app/core/context/GrafanaContext';
import { t } from 'app/core/internationalization';
import { setBookmark } from 'app/core/reducers/navBarTree';
import { usePatchUserPreferencesMutation } from 'app/features/preferences/api/index';
import { useDispatch, useSelector } from 'app/types';

import { TOP_BAR_LEVEL_HEIGHT } from '../types';

import { MegaMenuHeader } from './MegaMenuHeader';
import { MegaMenuItem } from './MegaMenuItem';
import { usePinnedItems } from './hooks';
import { enrichWithInteractionTracking, findByUrl, getActiveItem } from './utils';

export const MENU_WIDTH = '300px';

export interface Props extends DOMAttributes {
  onClose: () => void;
}

export const MegaMenu = memo(
  forwardRef<HTMLDivElement, Props>(({ onClose, ...restProps }, ref) => {
    const navTree = useSelector((state) => state.navBarTree);
    const styles = useStyles2(getStyles);
    const location = useLocation();
    const { chrome } = useGrafana();
    const dispatch = useDispatch();
    const state = chrome.useState();
    const [patchPreferences] = usePatchUserPreferencesMutation();
    const pinnedItems = usePinnedItems();

    // Remove profile + help from tree
    const navItems = navTree
      .filter((item) => item.id !== 'profile' && item.id !== 'help')
      .map((item) => enrichWithInteractionTracking(item, state.megaMenuDocked));

    if (config.featureToggles.pinNavItems) {
      const bookmarksItem = findByUrl(navItems, '/bookmarks');
      if (bookmarksItem) {
        // Add children to the bookmarks section
        bookmarksItem.children = pinnedItems.reduce((acc: NavModelItem[], url) => {
          const item = findByUrl(navItems, url);
          if (!item) {
            return acc;
          }
          const newItem = {
            id: item.id,
            text: item.text,
            url: item.url,
            parentItem: { id: 'bookmarks', text: 'Bookmarks' },
          };
          acc.push(enrichWithInteractionTracking(newItem, state.megaMenuDocked));
          return acc;
        }, []);
      }
    }

    const activeItem = getActiveItem(navItems, state.sectionNav.node, location.pathname);

    const handleMegaMenu = () => {
      chrome.setMegaMenuOpen(!state.megaMenuOpen);
    };

    const handleDockedMenu = () => {
      chrome.setMegaMenuDocked(!state.megaMenuDocked);
      if (state.megaMenuDocked) {
        chrome.setMegaMenuOpen(false);
      }

      // refocus on undock/menu open button when changing state
      setTimeout(() => {
        document.getElementById(state.megaMenuDocked ? 'mega-menu-toggle' : 'dock-menu-button')?.focus();
      });
    };

    const isPinned = useCallback(
      (url?: string) => {
        if (!url || !pinnedItems?.length) {
          return false;
        }
        return pinnedItems?.includes(url);
      },
      [pinnedItems]
    );

    const onPinItem = (item: NavModelItem) => {
      const url = item.url;
      if (url && config.featureToggles.pinNavItems) {
        const isSaved = isPinned(url);
        const newItems = isSaved ? pinnedItems.filter((i) => url !== i) : [...pinnedItems, url];
        const interactionName = isSaved ? 'grafana_nav_item_unpinned' : 'grafana_nav_item_pinned';
        reportInteraction(interactionName, {
          path: url,
        });
        patchPreferences({
          patchPrefsCmd: {
            navbar: {
              bookmarkUrls: newItems,
            },
          },
        }).then((data) => {
          if (!data.error) {
            dispatch(setBookmark({ item: item, isSaved: !isSaved }));
          }
        });
      }
    };

    return (
      <div data-testid={selectors.components.NavMenu.Menu} ref={ref} {...restProps}>
        {config.featureToggles.singleTopNav ? (
          <MegaMenuHeader handleDockedMenu={handleDockedMenu} handleMegaMenu={handleMegaMenu} onClose={onClose} />
        ) : (
          <div className={styles.mobileHeader}>
            <Icon name="bars" size="xl" />
            <IconButton
              tooltip={t('navigation.megamenu.close', 'Close menu')}
              name="times"
              onClick={onClose}
              size="xl"
              variant="secondary"
            />
          </div>
        )}
        <nav className={styles.content}>
          <ScrollContainer height="100%" overflowX="hidden">
            <ul className={styles.itemList} aria-label={t('navigation.megamenu.list-label', 'Navigation')}>
              {navItems.map((link, index) => (
                <Stack key={link.text} direction={index === 0 ? 'row-reverse' : 'row'} alignItems="start">
                  {index === 0 && !config.featureToggles.singleTopNav && (
                    <IconButton
                      id="dock-menu-button"
                      className={styles.dockMenuButton}
                      tooltip={
                        state.megaMenuDocked
                          ? t('navigation.megamenu.undock', 'Undock menu')
                          : t('navigation.megamenu.dock', 'Dock menu')
                      }
                      name="web-section-alt"
                      onClick={handleDockedMenu}
                      variant="secondary"
                    />
                  )}
                  <MegaMenuItem
                    link={link}
                    isPinned={isPinned}
                    onClick={state.megaMenuDocked ? undefined : onClose}
                    activeItem={activeItem}
                    onPin={onPinItem}
                  />
                </Stack>
              ))}
            </ul>
          </ScrollContainer>
        </nav>
      </div>
    );
  })
);

MegaMenu.displayName = 'MegaMenu';

<<<<<<< HEAD
const getStyles = (theme: GrafanaTheme2) => ({
  content: css({
    display: 'flex',
    flexDirection: 'column',
    height: config.featureToggles.singleTopNav ? `calc(100% - ${TOP_BAR_LEVEL_HEIGHT}px)` : '100%',
    minHeight: 0,
    position: 'relative',
  }),
  mobileHeader: css({
    display: 'flex',
    justifyContent: 'space-between',
    padding: theme.spacing(1, 1, 1, 2),
    borderBottom: `1px solid ${theme.colors.border.weak}`,

    [theme.breakpoints.up('md')]: {
=======
const getStyles = (theme: GrafanaTheme2) => {
  const isSingleTopNav = config.featureToggles.singleTopNav;
  return {
    content: css({
      display: 'flex',
      flexDirection: 'column',
      height: isSingleTopNav ? `calc(100% - ${TOP_BAR_LEVEL_HEIGHT}px)` : '100%',
      minHeight: 0,
      position: 'relative',
    }),
    mobileHeader: css({
      display: 'flex',
      justifyContent: 'space-between',
      padding: theme.spacing(1, 1, 1, 2),
      borderBottom: `1px solid ${theme.colors.border.weak}`,

      [theme.breakpoints.up('md')]: {
        display: 'none',
      },
    }),
    itemList: css({
      boxSizing: 'border-box',
      display: 'flex',
      flexDirection: 'column',
      listStyleType: 'none',
      padding: theme.spacing(1, 1, 2, 1),
      [theme.breakpoints.up('md')]: {
        width: MENU_WIDTH,
      },
    }),
    dockMenuButton: css({
>>>>>>> e48351fb
      display: 'none',
      position: 'relative',
      top: theme.spacing(1),

      [theme.breakpoints.up('xl')]: {
        display: 'inline-flex',
      },
    }),
  };
};<|MERGE_RESOLUTION|>--- conflicted
+++ resolved
@@ -169,23 +169,6 @@
 
 MegaMenu.displayName = 'MegaMenu';
 
-<<<<<<< HEAD
-const getStyles = (theme: GrafanaTheme2) => ({
-  content: css({
-    display: 'flex',
-    flexDirection: 'column',
-    height: config.featureToggles.singleTopNav ? `calc(100% - ${TOP_BAR_LEVEL_HEIGHT}px)` : '100%',
-    minHeight: 0,
-    position: 'relative',
-  }),
-  mobileHeader: css({
-    display: 'flex',
-    justifyContent: 'space-between',
-    padding: theme.spacing(1, 1, 1, 2),
-    borderBottom: `1px solid ${theme.colors.border.weak}`,
-
-    [theme.breakpoints.up('md')]: {
-=======
 const getStyles = (theme: GrafanaTheme2) => {
   const isSingleTopNav = config.featureToggles.singleTopNav;
   return {
@@ -217,7 +200,6 @@
       },
     }),
     dockMenuButton: css({
->>>>>>> e48351fb
       display: 'none',
       position: 'relative',
       top: theme.spacing(1),
