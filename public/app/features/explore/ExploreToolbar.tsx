--- conflicted
+++ resolved
@@ -54,13 +54,9 @@
 interface Props {
   exploreId: string;
   onChangeTime: (range: RawTimeRange, changedByScanner?: boolean) => void;
-<<<<<<< HEAD
   onContentOutlineToogle: () => void;
   isContentOutlineOpen: boolean;
-  topOfViewRef: RefObject<HTMLDivElement>;
-=======
   topOfViewRef?: RefObject<HTMLDivElement>;
->>>>>>> e773f999
 }
 
 export function ExploreToolbar({
