import { css, cx } from '@emotion/css';
import React, { useEffect } from 'react';

import { GrafanaTheme2 } from '@grafana/data';
import { config } from '@grafana/runtime';
import { ErrorBoundaryAlert, useStyles2 } from '@grafana/ui';
import { SplitPaneWrapper } from 'app/core/components/SplitPaneWrapper/SplitPaneWrapper';
import { useGrafana } from 'app/core/context/GrafanaContext';
import { useNavModel } from 'app/core/hooks/useNavModel';
import { GrafanaRouteComponentProps } from 'app/core/navigation/types';
import { useSelector } from 'app/types';
import { ExploreQueryParams } from 'app/types/explore';

import { CorrelationEditorModeBar } from './CorrelationEditorModeBar';
import { ExploreActions } from './ExploreActions';
import { ExplorePaneContainer } from './ExplorePaneContainer';
import { useExplorePageTitle } from './hooks/useExplorePageTitle';
import { useKeyboardShortcuts } from './hooks/useKeyboardShortcuts';
import { useSplitSizeUpdater } from './hooks/useSplitSizeUpdater';
import { useStateSync } from './hooks/useStateSync';
import { useTimeSrvFix } from './hooks/useTimeSrvFix';
import { isSplit, selectCorrelationDetails, selectPanesEntries } from './state/selectors';

const MIN_PANE_WIDTH = 200;

export default function ExplorePage(props: GrafanaRouteComponentProps<{}, ExploreQueryParams>) {
  const styles = useStyles2(getStyles);
  useTimeSrvFix();
  useStateSync(props.queryParams);
  // We want  to set the title according to the URL and not to the state because the URL itself may lag
  // (due to how useStateSync above works) by a few milliseconds.
  // When a URL is pushed to the history, the browser also saves the title of the page and
  // if we were to update the URL on state change, the title would not match the URL.
  // Ultimately the URL is the single source of truth from which state is derived, the page title is not different
  useExplorePageTitle(props.queryParams);
  const { chrome } = useGrafana();
  const navModel = useNavModel('explore');
  const { updateSplitSize, widthCalc } = useSplitSizeUpdater(MIN_PANE_WIDTH);

  const panes = useSelector(selectPanesEntries);
  const hasSplit = useSelector(isSplit);
  const correlationDetails = useSelector(selectCorrelationDetails);
  const isCorrelationsEditorMode = correlationDetails?.editorMode || false;

  useEffect(() => {
    //This is needed for breadcrumbs and topnav.
    //We should probably abstract this out at some point
    chrome.update({ sectionNav: navModel });
  }, [chrome, navModel]);

  useKeyboardShortcuts();

  return (
    <div
      className={cx(styles.pageScrollbarWrapper, {
        [styles.correlationsEditorIndicator]: isCorrelationsEditorMode,
      })}
    >
      <ExploreActions />
      {config.featureToggles.correlations && isCorrelationsEditorMode && <CorrelationEditorModeBar panes={panes} />}
      <SplitPaneWrapper
        splitOrientation="vertical"
        paneSize={widthCalc}
        minSize={MIN_PANE_WIDTH}
        maxSize={MIN_PANE_WIDTH * -1}
        primary="second"
        splitVisible={hasSplit}
        paneStyle={{ overflow: 'auto', display: 'flex', flexDirection: 'column' }}
        onDragFinished={(size) => size && updateSplitSize(size)}
      >
        {panes.map(([exploreId]) => {
          return (
            <ErrorBoundaryAlert key={exploreId} style="page">
              <ExplorePaneContainer exploreId={exploreId} />
            </ErrorBoundaryAlert>
          );
        })}
      </SplitPaneWrapper>
    </div>
  );
}

const getStyles = (theme: GrafanaTheme2) => {
  return {
<<<<<<< HEAD
    pageScrollbarWrapper: css`
      width: 100%;
      flex-grow: 1;
      min-height: 0;
      height: 100%;
      position: relative;
    `,
    correlationsEditorIndicator: css`
      border-left: 4px solid ${theme.colors.primary.main};
      border-right: 4px solid ${theme.colors.primary.main};
      border-bottom: 4px solid ${theme.colors.primary.main};
      overflow: scroll;
    `,
    correlationEditorTop: css`
      background-color: ${theme.colors.primary.main};
      margin-top: 3px;
    `,
=======
    pageScrollbarWrapper: css({
      width: '100%',
      flexGrow: 1,
      minHeight: 0,
      height: '100%',
      position: 'relative',
    }),
    correlationsEditorIndicator: css({
      borderLeft: `4px solid ${theme.colors.primary.main}`,
      borderRight: `4px solid ${theme.colors.primary.main}`,
      borderBottom: `4px solid ${theme.colors.primary.main}`,
      overflow: 'scroll',
    }),
    correlationEditorTop: css({
      backgroundColor: theme.colors.primary.main,
      marginTop: '3px',
    }),
>>>>>>> 049b4afb
  };
};<|MERGE_RESOLUTION|>--- conflicted
+++ resolved
@@ -82,25 +82,6 @@
 
 const getStyles = (theme: GrafanaTheme2) => {
   return {
-<<<<<<< HEAD
-    pageScrollbarWrapper: css`
-      width: 100%;
-      flex-grow: 1;
-      min-height: 0;
-      height: 100%;
-      position: relative;
-    `,
-    correlationsEditorIndicator: css`
-      border-left: 4px solid ${theme.colors.primary.main};
-      border-right: 4px solid ${theme.colors.primary.main};
-      border-bottom: 4px solid ${theme.colors.primary.main};
-      overflow: scroll;
-    `,
-    correlationEditorTop: css`
-      background-color: ${theme.colors.primary.main};
-      margin-top: 3px;
-    `,
-=======
     pageScrollbarWrapper: css({
       width: '100%',
       flexGrow: 1,
@@ -118,6 +99,5 @@
       backgroundColor: theme.colors.primary.main,
       marginTop: '3px',
     }),
->>>>>>> 049b4afb
   };
 };