// Copyright (c) 2017 Uber Technologies, Inc.
//
// Licensed under the Apache License, Version 2.0 (the "License");
// you may not use this file except in compliance with the License.
// You may obtain a copy of the License at
//
// http://www.apache.org/licenses/LICENSE-2.0
//
// Unless required by applicable law or agreed to in writing, software
// distributed under the License is distributed on an "AS IS" BASIS,
// WITHOUT WARRANTIES OR CONDITIONS OF ANY KIND, either express or implied.
// See the License for the specific language governing permissions and
// limitations under the License.

import { css } from '@emotion/css';
import classNames from 'classnames';
import { PureComponent } from 'react';

import { CoreApp, GrafanaTheme2, LinkModel, TimeRange, TraceKeyValuePair, TraceLog } from '@grafana/data';
import { TraceToProfilesOptions } from '@grafana/o11y-ds-frontend';
import { TimeZone } from '@grafana/schema';
import { Button, clearButtonStyles, stylesFactory, withTheme2 } from '@grafana/ui';

import { autoColor } from '../Theme';
import { SpanLinkFunc } from '../types';
import { TraceSpan, TraceLink, TraceSpanReference } from '../types/trace';

import SpanDetail, { TraceFlameGraphs } from './SpanDetail';
import DetailState from './SpanDetail/DetailState';
import SpanTreeOffset from './SpanTreeOffset';
import TimelineRow from './TimelineRow';

const getStyles = stylesFactory((theme: GrafanaTheme2) => {
  return {
    expandedAccent: css({
      cursor: 'pointer',
      height: '100%',
      overflow: 'hidden',
      position: 'absolute',
      width: '100%',
      '&::before': {
        borderLeft: '1px solid',
        pointerEvents: 'none',
        width: '1000px',
      },
      '&::after': {
        borderRight: '1000px solid',
        borderColor: 'inherit',
        cursor: 'pointer',
        opacity: 0.2,
      },

      /* border-color inherit must come AFTER other border declarations for accent */
      '&::before, &::after': {
        borderColor: 'inherit',
        content: '" "',
        position: 'absolute',
        height: '100%',
      },

      '&:hover::after': {
        opacity: 0.35,
      },
    }),
    infoWrapper: css({
      label: 'infoWrapper',
      border: `1px solid ${autoColor(theme, '#d3d3d3')}`,
      borderTop: '3px solid',
      padding: '0.75rem',
    }),
  };
});

export type SpanDetailRowProps = {
  color: string;
  columnDivision: number;
  detailState: DetailState;
  onDetailToggled: (spanID: string) => void;
  linksGetter: (span: TraceSpan, links: TraceKeyValuePair[], index: number) => TraceLink[];
  logItemToggle: (spanID: string, log: TraceLog) => void;
  attributeItemToggle: (spanID: string, attribute: any) => void;
  logsToggle: (spanID: string) => void;
  processToggle: (spanID: string) => void;
  referenceItemToggle: (spanID: string, reference: TraceSpanReference) => void;
  referencesToggle: (spanID: string) => void;
  warningsToggle: (spanID: string) => void;
  stackTracesToggle: (spanID: string) => void;
  span: TraceSpan;
  traceToProfilesOptions?: TraceToProfilesOptions;
  timeZone: TimeZone;
  tagsToggle: (spanID: string) => void;
  traceStartTime: number;
  traceDuration: number;
  traceName: string;
  hoverIndentGuideIds: Set<string>;
  addHoverIndentGuideId: (spanID: string) => void;
  removeHoverIndentGuideId: (spanID: string) => void;
  theme: GrafanaTheme2;
  createSpanLink?: SpanLinkFunc;
  focusedSpanId?: string;
  createFocusSpanLink: (traceId: string, spanId: string) => LinkModel;
  datasourceType: string;
  visibleSpanIds: string[];
  traceFlameGraphs: TraceFlameGraphs;
  setTraceFlameGraphs: (flameGraphs: TraceFlameGraphs) => void;
  setRedrawListView: (redraw: {}) => void;
  timeRange: TimeRange;
  app: CoreApp;
};

export class UnthemedSpanDetailRow extends PureComponent<SpanDetailRowProps> {
  _detailToggle = () => {
    this.props.onDetailToggled(this.props.span.spanID);
  };

  _linksGetter = (items: TraceKeyValuePair[], itemIndex: number) => {
    const { linksGetter, span } = this.props;
    return linksGetter(span, items, itemIndex);
  };

  render() {
    const {
      color,
      columnDivision,
      detailState,
      logItemToggle,
      logsToggle,
      processToggle,
      referenceItemToggle,
      referencesToggle,
      warningsToggle,
      stackTracesToggle,
      span,
      traceToProfilesOptions,
      timeZone,
      tagsToggle,
      traceStartTime,
      traceDuration,
      traceName,
      hoverIndentGuideIds,
      addHoverIndentGuideId,
      removeHoverIndentGuideId,
      theme,
      createSpanLink,
      focusedSpanId,
      createFocusSpanLink,
      datasourceType,
      visibleSpanIds,
      traceFlameGraphs,
      setTraceFlameGraphs,
      setRedrawListView,
<<<<<<< HEAD
      attributeItemToggle,
=======
      timeRange,
      app,
>>>>>>> ec94e5b7
    } = this.props;
    const styles = getStyles(theme);
    return (
      <TimelineRow>
        <TimelineRow.Cell width={columnDivision} style={{ overflow: 'hidden' }}>
          <SpanTreeOffset
            span={span}
            showChildrenIcon={false}
            hoverIndentGuideIds={hoverIndentGuideIds}
            addHoverIndentGuideId={addHoverIndentGuideId}
            removeHoverIndentGuideId={removeHoverIndentGuideId}
            visibleSpanIds={visibleSpanIds}
          />
          <Button
            fill="text"
            onClick={this._detailToggle}
            className={classNames(styles.expandedAccent, clearButtonStyles(theme))}
            style={{ borderColor: color }}
            data-testid="detail-row-expanded-accent"
          ></Button>
        </TimelineRow.Cell>
        <TimelineRow.Cell width={1 - columnDivision}>
          <div className={styles.infoWrapper} style={{ borderTopColor: color }}>
            <SpanDetail
              attributeItemToggle={attributeItemToggle}
              detailState={detailState}
              linksGetter={this._linksGetter}
              logItemToggle={logItemToggle}
              logsToggle={logsToggle}
              processToggle={processToggle}
              referenceItemToggle={referenceItemToggle}
              referencesToggle={referencesToggle}
              warningsToggle={warningsToggle}
              stackTracesToggle={stackTracesToggle}
              span={span}
              traceToProfilesOptions={traceToProfilesOptions}
              timeZone={timeZone}
              tagsToggle={tagsToggle}
              traceStartTime={traceStartTime}
              traceDuration={traceDuration}
              traceName={traceName}
              createSpanLink={createSpanLink}
              focusedSpanId={focusedSpanId}
              createFocusSpanLink={createFocusSpanLink}
              datasourceType={datasourceType}
              traceFlameGraphs={traceFlameGraphs}
              setTraceFlameGraphs={setTraceFlameGraphs}
              setRedrawListView={setRedrawListView}
              timeRange={timeRange}
              app={app}
            />
          </div>
        </TimelineRow.Cell>
      </TimelineRow>
    );
  }
}

export default withTheme2(UnthemedSpanDetailRow);<|MERGE_RESOLUTION|>--- conflicted
+++ resolved
@@ -149,12 +149,9 @@
       traceFlameGraphs,
       setTraceFlameGraphs,
       setRedrawListView,
-<<<<<<< HEAD
       attributeItemToggle,
-=======
       timeRange,
       app,
->>>>>>> ec94e5b7
     } = this.props;
     const styles = getStyles(theme);
     return (
