import { css } from '@emotion/css';
import { useEffect, useMemo, useState } from 'react';

import { GrafanaTheme2 } from '@grafana/data';
import { useTranslate } from '@grafana/i18n';
import { IconButton, Input, Tooltip, useStyles2 } from '@grafana/ui';

import { getPathOfNode } from './scopesTreeUtils';
import { NodesMap, ScopesMap, SelectedScope } from './types';

export interface ScopesInputProps {
  nodes: NodesMap;
  scopes: ScopesMap;
  appliedScopes: SelectedScope[];
  disabled: boolean;
  loading: boolean;
  onInputClick: () => void;
  onRemoveAllClick: () => void;
}

/**
 * Shows the applied scopes in an input like element which opens the scope selector when clicked.
 */
export function ScopesInput({
  nodes,
  scopes,
  appliedScopes,
  disabled,
  loading,
  onInputClick,
  onRemoveAllClick,
}: ScopesInputProps) {
  const [tooltipVisible, setTooltipVisible] = useState(false);

  useEffect(() => {
    setTooltipVisible(false);
  }, [appliedScopes]);

  const tooltipContent =
    appliedScopes.length > 0 ? <ScopesTooltip nodes={nodes} scopes={scopes} appliedScopes={appliedScopes} /> : <></>;

  const scopesTitles = useMemo(
    () =>
      appliedScopes
        .map(
          (s) =>
            // If we are still loading the scope data just show the id
            scopes[s.scopeId]?.spec.title || s.scopeId
        )
        .join(', '),
    [appliedScopes, scopes]
  );

  const { t } = useTranslate();

  const input = useMemo(
    () => (
      <Input
        readOnly
        placeholder={t('scopes.selector.input.placeholder', 'Select scopes...')}
        disabled={disabled}
        loading={loading}
        value={scopesTitles}
        aria-label={t('scopes.selector.input.placeholder', 'Select scopes...')}
        data-testid="scopes-selector-input"
        suffix={
          appliedScopes.length > 0 && !disabled ? (
            <IconButton
              aria-label={t('scopes.selector.input.removeAll', 'Remove all scopes')}
              name="times"
              data-testid="scopes-selector-input-clear"
              onClick={() => onRemoveAllClick()}
            />
          ) : undefined
        }
        onMouseOver={() => setTooltipVisible(true)}
        onMouseOut={() => setTooltipVisible(false)}
        onClick={() => {
          if (!disabled) {
            onInputClick();
          }
        }}
      />
    ),
<<<<<<< HEAD
    [disabled, loading, onInputClick, onRemoveAllClick, appliedScopes, scopesTitles]
=======
    [disabled, loading, onInputClick, onRemoveAllClick, scopes, scopesTitles, t]
>>>>>>> f83fb35b
  );

  return (
    <Tooltip content={tooltipContent} show={appliedScopes.length === 0 ? false : tooltipVisible}>
      {input}
    </Tooltip>
  );
}

export interface ScopesTooltipProps {
  nodes: NodesMap;
  scopes: ScopesMap;
  appliedScopes: SelectedScope[];
}

function ScopesTooltip({ nodes, scopes, appliedScopes }: ScopesTooltipProps) {
  const styles = useStyles2(getStyles);

  let nicePath: string[] | undefined;

  if (appliedScopes[0].scopeNodeId) {
    let path = getPathOfNode(appliedScopes[0].scopeNodeId, nodes);
    // Get reed of empty root section and the actual scope node
    path = path.slice(1, -1);

    // We may not have all the nodes in path loaded
    nicePath = path.map((p) => nodes[p]?.spec.title).filter((p) => p);
  }

  const scopeNames = appliedScopes.map((s) => {
    if (s.scopeNodeId) {
      return nodes[s.scopeNodeId].spec.title;
    } else {
      return scopes[s.scopeId].spec.title;
    }
  });

  return (
    <>
      <p className={styles.scopePath}>
        {(nicePath && nicePath.length > 0 ? nicePath.join(' > ') + ' > ' : '') + scopeNames.join(', ')}
      </p>
    </>
  );
}

const getStyles = (theme: GrafanaTheme2) => {
  return {
    scopePath: css({
      color: theme.colors.text.primary,
      fontSize: theme.typography.pxToRem(12),
      margin: theme.spacing(0, 0),
    }),
  };
};<|MERGE_RESOLUTION|>--- conflicted
+++ resolved
@@ -82,11 +82,7 @@
         }}
       />
     ),
-<<<<<<< HEAD
-    [disabled, loading, onInputClick, onRemoveAllClick, appliedScopes, scopesTitles]
-=======
-    [disabled, loading, onInputClick, onRemoveAllClick, scopes, scopesTitles, t]
->>>>>>> f83fb35b
+    [disabled, loading, onInputClick, onRemoveAllClick, appliedScopes, scopesTitles, t]
   );
 
   return (
