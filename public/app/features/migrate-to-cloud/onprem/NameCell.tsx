--- conflicted
+++ resolved
@@ -35,7 +35,8 @@
       return <DatasourceInfo data={data} />;
     case 'FOLDER':
       return <FolderInfo data={data} />;
-<<<<<<< HEAD
+    case 'LIBRARY_ELEMENT':
+      return null;
     case 'ALERT_RULE':
       return <AlertRuleInfo data={data} />;
     case 'CONTACT_POINT':
@@ -44,10 +45,6 @@
       return <NotificationPolicyInfo data={data} />;
     case 'NOTIFICATION_TEMPLATE':
       return <NotificationTemplateInfo data={data} />;
-=======
-    case 'LIBRARY_ELEMENT':
-      return null;
->>>>>>> 95d37936
   }
 }
 
