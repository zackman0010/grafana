--- conflicted
+++ resolved
@@ -1,12 +1,6 @@
 import { css } from '@emotion/css';
 import InfiniteViewer from 'infinite-viewer';
 import Moveable from 'moveable';
-<<<<<<< HEAD
-import React from 'react';
-=======
-import { createRef, CSSProperties, RefObject } from 'react';
-import { ReactZoomPanPinchContentRef } from 'react-zoom-pan-pinch';
->>>>>>> e4fbae03
 import { BehaviorSubject, ReplaySubject, Subject, Subscription } from 'rxjs';
 import Selecto from 'selecto';
 
@@ -31,31 +25,22 @@
 } from 'app/features/dimensions/utils';
 import { CanvasContextMenu } from 'app/plugins/panel/canvas/components/CanvasContextMenu';
 import { CanvasTooltip } from 'app/plugins/panel/canvas/components/CanvasTooltip';
-<<<<<<< HEAD
-import { CONNECTION_ANCHOR_DIV_ID } from 'app/plugins/panel/canvas/components/connections/ConnectionAnchors';
+// import { CONNECTION_ANCHOR_DIV_ID } from 'app/plugins/panel/canvas/components/connections/ConnectionAnchors';
 import {
   Connections,
-  CONNECTION_VERTEX_ADD_ID,
-  CONNECTION_VERTEX_ID,
+  // CONNECTION_VERTEX_ADD_ID,
+  // CONNECTION_VERTEX_ID,
 } from 'app/plugins/panel/canvas/components/connections/Connections';
-import { AnchorPoint, CanvasTooltipPayload, LayerActionID } from 'app/plugins/panel/canvas/types';
-import { getTransformInstance, getElementTransformAndDimensions } from 'app/plugins/panel/canvas/utils';
-=======
-import { Connections } from 'app/plugins/panel/canvas/components/connections/Connections';
 import { AnchorPoint, CanvasTooltipPayload } from 'app/plugins/panel/canvas/types';
 import { getTransformInstance } from 'app/plugins/panel/canvas/utils';
->>>>>>> e4fbae03
 
 import appEvents from '../../../core/app_events';
 import { CanvasPanel } from '../../../plugins/panel/canvas/CanvasPanel';
 import { CanvasFrameOptions } from '../frame';
 import { DEFAULT_CANVAS_ELEMENT_CONFIG } from '../registry';
 
-<<<<<<< HEAD
-import { constraintViewable, dimensionViewable, settingsViewable } from './ables';
-=======
-import { SceneTransformWrapper } from './SceneTransformWrapper';
->>>>>>> e4fbae03
+// import { SceneTransformWrapper } from './SceneTransformWrapper';
+// import { constraintViewable, dimensionViewable, settingsViewable } from './ables';
 import { ElementState } from './element';
 import { FrameState } from './frame';
 import { RootElement } from './root';
@@ -265,14 +250,9 @@
 
     if (updateMoveable) {
       setTimeout(() => {
-<<<<<<< HEAD
         // if (this.div) {
         if (this.viewportDiv) {
-          this.initMoveable(true, this.isEditingEnabled);
-=======
-        if (this.div) {
           initMoveable(true, this.isEditingEnabled, this);
->>>>>>> e4fbae03
         }
       });
     }
@@ -334,455 +314,6 @@
     }
   };
 
-<<<<<<< HEAD
-  private generateTargetElements = (rootElements: ElementState[]): HTMLDivElement[] => {
-    let targetElements: HTMLDivElement[] = [];
-
-    const stack = [...rootElements];
-    while (stack.length > 0) {
-      const currentElement = stack.shift();
-
-      if (currentElement && currentElement.div) {
-        targetElements.push(currentElement.div);
-      }
-
-      const nestedElements = currentElement instanceof FrameState ? currentElement.elements : [];
-      for (const nestedElement of nestedElements) {
-        stack.unshift(nestedElement);
-      }
-    }
-
-    return targetElements;
-  };
-
-  disableCustomables = () => {
-    this.moveable!.props = {
-      dimensionViewable: false,
-      constraintViewable: false,
-      settingsViewable: false,
-    };
-  };
-
-  enableCustomables = () => {
-    this.moveable!.props = {
-      dimensionViewable: true,
-      constraintViewable: true,
-      settingsViewable: true,
-    };
-  };
-
-  // TODO: a bit confusing, initMovable(true) does not init movable but destroy selecto
-  initMoveable = (destroySelecto = false, allowChanges = true) => {
-    const targetElements = this.generateTargetElements(this.root.elements);
-
-    if (destroySelecto && this.selecto) {
-      this.selecto.destroy();
-    }
-
-    /****************/
-    /* Selecto init */
-    /****************/
-    this.selecto = new Selecto({
-      // container: this.div,
-      container: this.viewportDiv,
-      // rootContainer: getParent(this),
-      rootContainer: this.viewerDiv,
-      selectableTargets: targetElements,
-      toggleContinueSelect: 'shift',
-      selectFromInside: false,
-      hitRate: 0,
-    });
-
-    const snapDirections = { top: true, left: true, bottom: true, right: true, center: true, middle: true };
-    const elementSnapDirections = { top: true, left: true, bottom: true, right: true, center: true, middle: true };
-
-    /*****************/
-    /* Moveable init */
-    /*****************/
-    // this.moveable = new Moveable(this.div!, {
-    this.moveable = new Moveable(this.viewportDiv!, {
-      draggable: allowChanges && !this.editModeEnabled.getValue(),
-      resizable: allowChanges,
-
-      // Setup rotatable
-      rotatable: allowChanges,
-      throttleRotate: 5,
-      rotationPosition: ['top', 'right'],
-
-      // Setup snappable
-      snappable: allowChanges,
-      snapDirections: snapDirections,
-      elementSnapDirections: elementSnapDirections,
-      elementGuidelines: targetElements,
-
-      ables: [dimensionViewable, constraintViewable(this), settingsViewable(this)],
-      props: {
-        dimensionViewable: allowChanges,
-        constraintViewable: allowChanges,
-        settingsViewable: allowChanges,
-      },
-      origin: false,
-      className: this.styles.selected,
-    })
-      .on('rotateStart', () => {
-        this.disableCustomables();
-      })
-      .on('rotate', (event) => {
-        const targetedElement = this.findElementByTarget(event.target);
-
-        if (targetedElement) {
-          targetedElement.applyRotate(event);
-        }
-      })
-      .on('rotateEnd', () => {
-        this.enableCustomables();
-        // Update the editor with the new rotation
-        this.moved.next(Date.now());
-      })
-      .on('click', (event) => {
-        const targetedElement = this.findElementByTarget(event.target);
-        let elementSupportsEditing = false;
-        if (targetedElement) {
-          elementSupportsEditing = targetedElement.item.hasEditMode ?? false;
-        }
-
-        if (event.isDouble && allowChanges && !this.editModeEnabled.getValue() && elementSupportsEditing) {
-          this.editModeEnabled.next(true);
-        }
-      })
-      .on('clickGroup', (event) => {
-        this.selecto!.clickTarget(event.inputEvent, event.inputTarget);
-      })
-      .on('dragStart', (event) => {
-        this.ignoreDataUpdate = true;
-        this.setNonTargetPointerEvents(event.target, true);
-
-        // Remove the selected element from the snappable guidelines
-        if (this.moveable && this.moveable.elementGuidelines) {
-          const targetIndex = this.moveable.elementGuidelines.indexOf(event.target);
-          if (targetIndex > -1) {
-            this.moveable.elementGuidelines.splice(targetIndex, 1);
-          }
-        }
-      })
-      .on('dragGroupStart', (e) => {
-        this.ignoreDataUpdate = true;
-
-        // Remove the selected elements from the snappable guidelines
-        if (this.moveable && this.moveable.elementGuidelines) {
-          for (let event of e.events) {
-            const targetIndex = this.moveable.elementGuidelines.indexOf(event.target);
-            if (targetIndex > -1) {
-              this.moveable.elementGuidelines.splice(targetIndex, 1);
-            }
-          }
-        }
-      })
-      .on('drag', (event) => {
-        const targetedElement = this.findElementByTarget(event.target);
-        if (targetedElement) {
-          targetedElement.applyDrag(event);
-
-          if (this.connections.connectionsNeedUpdate(targetedElement) && this.moveableActionCallback) {
-            this.moveableActionCallback(true);
-          }
-        }
-      })
-      .on('dragGroup', (e) => {
-        let needsUpdate = false;
-        for (let event of e.events) {
-          const targetedElement = this.findElementByTarget(event.target);
-          if (targetedElement) {
-            targetedElement.applyDrag(event);
-            if (!needsUpdate) {
-              needsUpdate = this.connections.connectionsNeedUpdate(targetedElement);
-            }
-          }
-        }
-
-        if (needsUpdate && this.moveableActionCallback) {
-          this.moveableActionCallback(true);
-        }
-      })
-      .on('dragGroupEnd', (e) => {
-        e.events.forEach((event) => {
-          const targetedElement = this.findElementByTarget(event.target);
-          if (targetedElement) {
-            targetedElement.setPlacementFromConstraint(undefined, undefined);
-
-            // re-add the selected elements to the snappable guidelines
-            if (this.moveable && this.moveable.elementGuidelines) {
-              this.moveable.elementGuidelines.push(event.target);
-            }
-          }
-        });
-
-        this.moved.next(Date.now());
-        this.ignoreDataUpdate = false;
-      })
-      .on('dragEnd', (event) => {
-        const targetedElement = this.findElementByTarget(event.target);
-        if (targetedElement) {
-          // TODO: revisit this after implementing constraints system
-          const { top, left } = getElementTransformAndDimensions(targetedElement.div!);
-          targetedElement.setPlacementFromGlobalCoordinates(left, top);
-        }
-
-        this.moved.next(Date.now());
-        this.ignoreDataUpdate = false;
-        this.setNonTargetPointerEvents(event.target, false);
-
-        // re-add the selected element to the snappable guidelines
-        if (this.moveable && this.moveable.elementGuidelines) {
-          this.moveable.elementGuidelines.push(event.target);
-        }
-      })
-      .on('resizeStart', (event) => {
-        const targetedElement = this.findElementByTarget(event.target);
-
-        if (targetedElement) {
-          // Remove the selected element from the snappable guidelines
-          if (this.moveable && this.moveable.elementGuidelines) {
-            const targetIndex = this.moveable.elementGuidelines.indexOf(event.target);
-            if (targetIndex > -1) {
-              this.moveable.elementGuidelines.splice(targetIndex, 1);
-            }
-          }
-
-          targetedElement.tempConstraint = { ...targetedElement.options.constraint };
-          targetedElement.options.constraint = {
-            vertical: VerticalConstraint.Top,
-            horizontal: HorizontalConstraint.Left,
-          };
-          targetedElement.setPlacementFromConstraint(undefined, undefined);
-        }
-      })
-      .on('resizeGroupStart', (e) => {
-        // Remove the selected elements from the snappable guidelines
-        if (this.moveable && this.moveable.elementGuidelines) {
-          for (let event of e.events) {
-            const targetIndex = this.moveable.elementGuidelines.indexOf(event.target);
-            if (targetIndex > -1) {
-              this.moveable.elementGuidelines.splice(targetIndex, 1);
-            }
-          }
-        }
-      })
-      .on('resize', (event) => {
-        const targetedElement = this.findElementByTarget(event.target);
-        if (targetedElement) {
-          // targetedElement.applyResize(event, this.scale);
-          targetedElement.applyResize(event);
-
-          if (this.connections.connectionsNeedUpdate(targetedElement) && this.moveableActionCallback) {
-            this.moveableActionCallback(true);
-          }
-        }
-        this.moved.next(Date.now()); // TODO only on end
-      })
-      .on('resizeGroup', (e) => {
-        let needsUpdate = false;
-        for (let event of e.events) {
-          const targetedElement = this.findElementByTarget(event.target);
-          if (targetedElement) {
-            targetedElement.applyResize(event);
-
-            if (!needsUpdate) {
-              needsUpdate = this.connections.connectionsNeedUpdate(targetedElement);
-            }
-          }
-        }
-
-        if (needsUpdate && this.moveableActionCallback) {
-          this.moveableActionCallback(true);
-        }
-
-        this.moved.next(Date.now()); // TODO only on end
-      })
-      .on('resizeEnd', (event) => {
-        const targetedElement = this.findElementByTarget(event.target);
-
-        if (targetedElement) {
-          if (targetedElement.tempConstraint) {
-            targetedElement.options.constraint = targetedElement.tempConstraint;
-            targetedElement.tempConstraint = undefined;
-          }
-
-          // targetedElement.setPlacementFromConstraint(undefined, undefined, this.scale);
-          targetedElement.setPlacementFromConstraint(undefined, undefined);
-
-          // re-add the selected element to the snappable guidelines
-          if (this.moveable && this.moveable.elementGuidelines) {
-            this.moveable.elementGuidelines.push(event.target);
-          }
-        }
-      })
-      .on('resizeGroupEnd', (e) => {
-        // re-add the selected elements to the snappable guidelines
-        if (this.moveable && this.moveable.elementGuidelines) {
-          for (let event of e.events) {
-            this.moveable.elementGuidelines.push(event.target);
-          }
-        }
-      });
-
-    /***********/
-    /* Selecto */
-    /***********/
-    let targets: Array<HTMLElement | SVGElement> = [];
-    this.selecto!.on('dragStart', (event) => {
-      const selectedTarget = event.inputEvent.target;
-
-      // If selected target is a connection control, eject to handle connection event
-      if (selectedTarget.id === CONNECTION_ANCHOR_DIV_ID) {
-        this.connections.handleConnectionDragStart(selectedTarget, event.inputEvent.clientX, event.inputEvent.clientY);
-        event.stop();
-        return;
-      }
-
-      // If selected target is a vertex, eject to handle vertex event
-      if (selectedTarget.id === CONNECTION_VERTEX_ID) {
-        this.connections.handleVertexDragStart(selectedTarget);
-        event.stop();
-        return;
-      }
-
-      // If selected target is an add vertex point, eject to handle add vertex event
-      if (selectedTarget.id === CONNECTION_VERTEX_ADD_ID) {
-        this.connections.handleVertexAddDragStart(selectedTarget);
-        event.stop();
-        return;
-      }
-
-      const isTargetMoveableElement =
-        this.moveable!.isMoveableElement(selectedTarget) ||
-        targets.some((target) => target === selectedTarget || target.contains(selectedTarget));
-
-      const isTargetAlreadySelected = this.selecto
-        ?.getSelectedTargets()
-        .includes(selectedTarget.parentElement.parentElement);
-
-      // Apply grabbing cursor while dragging, applyLayoutStylesToDiv() resets it to grab when done
-      if (
-        this.isEditingEnabled &&
-        !this.editModeEnabled.getValue() &&
-        isTargetMoveableElement &&
-        this.selecto?.getSelectedTargets().length
-      ) {
-        this.selecto.getSelectedTargets()[0].style.cursor = 'grabbing';
-      }
-
-      if (isTargetMoveableElement || isTargetAlreadySelected || !this.isEditingEnabled) {
-        // Prevent drawing selection box when selected target is a moveable element or already selected
-        event.stop();
-      }
-    })
-      .on('select', () => {
-        this.editModeEnabled.next(false);
-
-        // Hide connection anchors on select
-        if (this.connections.connectionAnchorDiv) {
-          this.connections.connectionAnchorDiv.style.display = 'none';
-        }
-      })
-      .on('selectEnd', (event) => {
-        targets = event.selected;
-        this.updateSelection({ targets });
-
-        if (event.isDragStart) {
-          if (this.isEditingEnabled && !this.editModeEnabled.getValue() && this.selecto?.getSelectedTargets().length) {
-            this.selecto.getSelectedTargets()[0].style.cursor = 'grabbing';
-          }
-          event.inputEvent.preventDefault();
-          event.data.timer = setTimeout(() => {
-            this.moveable!.dragStart(event.inputEvent);
-          });
-        }
-      })
-      .on('dragEnd', (event) => {
-        clearTimeout(event.data.timer);
-      });
-
-    /******************/
-    /* infiniteViewer */
-    /******************/
-    this.infiniteViewer = new InfiniteViewer(this.viewerDiv!, this.viewportDiv!, {
-      useAutoZoom: true,
-      // margin: 0,
-      // threshold: 0,
-      // zoom: 1,
-      // rangeX: [0, 0],
-      // rangeY: [0, 0],
-      useWheelScroll: true,
-    });
-
-    this.infiniteViewer.on('scroll', () => {
-      this.updateConnectionsSize();
-      this.scale = this.infiniteViewer!.getZoom();
-    });
-  };
-
-  reorderElements = (src: ElementState, dest: ElementState, dragToGap: boolean, destPosition: number) => {
-    switch (dragToGap) {
-      case true:
-        switch (destPosition) {
-          case -1:
-            // top of the tree
-            if (src.parent instanceof FrameState) {
-              // move outside the frame
-              if (dest.parent) {
-                this.updateElements(src, dest.parent, dest.parent.elements.length);
-                src.updateData(dest.parent.scene.context);
-              }
-            } else {
-              dest.parent?.reorderTree(src, dest, true);
-            }
-            break;
-          default:
-            if (dest.parent) {
-              this.updateElements(src, dest.parent, dest.parent.elements.indexOf(dest));
-              src.updateData(dest.parent.scene.context);
-            }
-            break;
-        }
-        break;
-      case false:
-        if (dest instanceof FrameState) {
-          if (src.parent === dest) {
-            // same frame parent
-            src.parent?.reorderTree(src, dest, true);
-          } else {
-            this.updateElements(src, dest);
-            src.updateData(dest.scene.context);
-          }
-        } else if (src.parent === dest.parent) {
-          src.parent?.reorderTree(src, dest);
-        } else {
-          if (dest.parent) {
-            this.updateElements(src, dest.parent);
-            src.updateData(dest.parent.scene.context);
-          }
-        }
-        break;
-    }
-  };
-
-  private updateElements = (src: ElementState, dest: FrameState | RootElement, idx: number | null = null) => {
-    src.parent?.doAction(LayerActionID.Delete, src);
-    src.parent = dest;
-
-    const elementContainer = src.div?.getBoundingClientRect();
-    src.setPlacementFromConstraint(elementContainer, dest.div?.getBoundingClientRect());
-
-    const destIndex = idx ?? dest.elements.length - 1;
-    dest.elements.splice(destIndex, 0, src);
-    dest.scene.save();
-
-    dest.reinitializeMoveable();
-  };
-
-=======
->>>>>>> e4fbae03
   addToSelection = () => {
     try {
       let selection: SelectionParams = { targets: [] };
@@ -854,12 +385,11 @@
   }
 }
 
-<<<<<<< HEAD
-const getStyles = (theme: GrafanaTheme2) => ({
+const getStyles = () => ({
   wrap: css({
     overflow: 'hidden',
     position: 'relative',
-    border: `2px solid green`,
+    // border: `2px solid green`,
   }),
   selected: css({
     zIndex: '999 !important',
@@ -871,11 +401,5 @@
   viewport: css({
     // overflow: 'hidden',
     // position: 'relative',
-=======
-const getStyles = () => ({
-  wrap: css({
-    overflow: 'hidden',
-    position: 'relative',
->>>>>>> e4fbae03
   }),
 });