--- conflicted
+++ resolved
@@ -262,40 +262,16 @@
         // Move all the dashboards sequentially
         // TODO error handling here
         for (const dashboardUID of selectedDashboards) {
-<<<<<<< HEAD
           const dashDto = await getDashboardAPI().getDashboardDTO(dashboardUID);
-          const options: Partial<{
-            dashboard: Dashboard;
-            folderUid: string;
-            overwrite: boolean;
-            message: string;
-          }> = {
+
+          const options: SaveDashboardCommand = {
             folderUid: destinationUID,
             overwrite: false,
             message: '',
+            dashboard: ResponseTransformers.transformV2ToV1(dashDto).dashboard,
           };
 
-          if (isDashboardResource(dashDto)) {
-            options.dashboard = ResponseTransformers.transformV2ToV1(dashDto).dashboard;
-          } else {
-            options.dashboard = dashDto.dashboard;
-          }
-
-          // TODO[schema]: handle v2, refactor to use
-          await baseQuery({
-            url: `/dashboards/db`,
-            method: 'POST',
-            data: options,
-=======
-          const fullDash: DashboardDTO = await getDashboardAPI().getDashboardDTO(dashboardUID);
-
-          await getDashboardAPI().saveDashboard({
-            dashboard: fullDash.dashboard,
-            folderUid: destinationUID,
-            overwrite: false,
-            message: '',
->>>>>>> 5f8ada85
-          });
+          await getDashboardAPI().saveDashboard(options);
         }
 
         return { data: undefined };
