--- conflicted
+++ resolved
@@ -28,11 +28,8 @@
   UserActionEvent,
   GroupByVariable,
   AdHocFiltersVariable,
-<<<<<<< HEAD
   SceneInteractionProfileEvent,
-=======
   sceneGraph,
->>>>>>> 3303900c
 } from '@grafana/scenes';
 import { DashboardModel, PanelModel } from 'app/features/dashboard/state';
 import { ScopesFacade } from 'app/features/scopes';
