--- conflicted
+++ resolved
@@ -54,14 +54,11 @@
   private _activationHandler() {
     if (this.state.variableName) {
       this._subs.add(this.subscribeToState((newState, prevState) => this._handleGridResize(newState, prevState)));
-<<<<<<< HEAD
       if (this._oldBody !== this.state.body) {
         this._prevRepeatValues = undefined;
       }
 
       this._oldBody = this.state.body;
-=======
->>>>>>> cc281ae4
       this.performRepeat();
     }
   }
@@ -215,16 +212,11 @@
     const layoutStyle = useLayoutStyle(model.getRepeatDirection(), itemCount, model.getMaxPerRow(), itemHeight ?? 10);
 
     if (!variableName) {
-      if (body instanceof VizPanel) {
-        return <body.Component model={body} key={body.state.key} />;
-      }
+      return <body.Component model={body} key={body.state.key} />;
     }
 
     if (!repeatedPanels) {
-      if (body instanceof LibraryVizPanel) {
-        return <body.Component model={body} key={body.state.key} />;
-      }
-      return null;
+      return <div>Panel repeater loading</div>;
     }
 
     return (
