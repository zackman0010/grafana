import { render, screen, waitFor } from '@testing-library/react';
import userEvent from '@testing-library/user-event';
import { Provider } from 'react-redux';
import { Router } from 'react-router-dom';
import { useEffectOnce } from 'react-use';
import { Props as AutoSizerProps } from 'react-virtualized-auto-sizer';
import { getGrafanaContextMock } from 'test/mocks/getGrafanaContextMock';

import { selectors as e2eSelectors } from '@grafana/e2e-selectors/src';
import { locationService } from '@grafana/runtime';
import { Dashboard, DashboardCursorSync, FieldConfigSource, ThresholdsMode, Panel } from '@grafana/schema/src';
import config from 'app/core/config';
import { GrafanaContext } from 'app/core/context/GrafanaContext';
import { getRouteComponentProps } from 'app/core/navigation/__mocks__/routeProps';
import * as appTypes from 'app/types';
import { DashboardInitPhase, DashboardMeta, DashboardRoutes } from 'app/types';

import { SafeDynamicImport } from '../../../core/components/DynamicImports/SafeDynamicImport';
import { configureStore } from '../../../store/configureStore';
import { Props as LazyLoaderProps } from '../dashgrid/LazyLoader';
import { DashboardModel } from '../state';
import { initDashboard } from '../state/initDashboard';

import PublicDashboardPage, { Props } from './PublicDashboardPage';

jest.mock('app/features/dashboard/dashgrid/LazyLoader', () => {
  const LazyLoader = ({ children, onLoad }: Pick<LazyLoaderProps, 'children' | 'onLoad'>) => {
    useEffectOnce(() => {
      onLoad?.();
    });
    return <>{typeof children === 'function' ? children({ isInView: true }) : children}</>;
  };
  return { LazyLoader };
});

jest.mock('react-virtualized-auto-sizer', () => {
  // The size of the children need to be small enough to be outside the view.
  // So it does not trigger the query to be run by the PanelQueryRunner.
  return ({ children }: AutoSizerProps) =>
    children({
      height: 1,
      scaledHeight: 1,
      scaledWidth: 1,
      width: 1,
    });
});

jest.mock('app/features/dashboard/state/initDashboard', () => ({
  ...jest.requireActual('app/features/dashboard/state/initDashboard'),
  initDashboard: jest.fn(),
}));

jest.mock('app/types', () => ({
  ...jest.requireActual('app/types'),
  useDispatch: () => jest.fn(),
}));

jest.mock('react-router-dom-v5-compat', () => ({
  ...jest.requireActual('react-router-dom-v5-compat'),
  useParams: jest.fn().mockReturnValue({ accessToken: 'an-access-token' }),
}));

const setup = (propOverrides?: Partial<Props>, initialState?: Partial<appTypes.StoreState>) => {
  const context = getGrafanaContextMock();
  const store = configureStore(initialState);
<<<<<<< HEAD
  // (useParams as jest.Mock).mockReturnValue({ accessToken: 'an-access-token' });
=======
>>>>>>> e5d0877a
  const props: Props = {
    ...getRouteComponentProps({
      route: {
        routeName: DashboardRoutes.Public,
        path: '/public-dashboards/:accessToken',
        component: SafeDynamicImport(
          () =>
            import(/* webpackChunkName: "PublicDashboardPage"*/ 'app/features/dashboard/containers/PublicDashboardPage')
        ),
      },
    }),
  };

  Object.assign(props, propOverrides);

  const { unmount, rerender } = render(
    <GrafanaContext.Provider value={context}>
      <Provider store={store}>
        <Router history={locationService.getHistory()}>
          <PublicDashboardPage {...props} />
        </Router>
      </Provider>
    </GrafanaContext.Provider>
  );

  const wrappedRerender = (newProps: Partial<Props>) => {
    Object.assign(props, newProps);
    return rerender(
      <GrafanaContext.Provider value={context}>
        <Provider store={store}>
          <Router history={locationService.getHistory()}>
            <PublicDashboardPage {...props} />
          </Router>
        </Provider>
      </GrafanaContext.Provider>
    );
  };

  return { rerender: wrappedRerender, unmount };
};

const selectors = e2eSelectors.components;
const publicDashboardSelector = e2eSelectors.pages.PublicDashboard;

const getTestDashboard = (overrides?: Partial<Dashboard>, metaOverrides?: Partial<DashboardMeta>): DashboardModel => {
  const data: Dashboard = Object.assign(
    {
      title: 'My dashboard',
      revision: 1,
      editable: false,
      graphTooltip: DashboardCursorSync.Off,
      schemaVersion: 1,
      timepicker: { hidden: true },
      timezone: '',
      panels: [
        {
          id: 1,
          type: 'timeseries',
          title: 'My panel title',
          gridPos: { x: 0, y: 0, w: 1, h: 1 },
        },
      ],
    },
    overrides
  );

  return new DashboardModel(data, metaOverrides);
};

const dashboardBase = {
  getModel: getTestDashboard,
  initError: null,
  initPhase: DashboardInitPhase.Completed,
  permissions: [],
};

describe('PublicDashboardPage', () => {
  beforeEach(() => {
    config.featureToggles.publicDashboards = true;

    jest.clearAllMocks();
  });

  it('Should call initDashboard on mount', () => {
    setup();
    expect(initDashboard).toBeCalledWith({
      fixUrl: false,
      accessToken: 'an-access-token',
      routeName: 'public-dashboard',
      keybindingSrv: expect.anything(),
    });
  });

  describe('Given a simple public dashboard', () => {
    const newState = {
      dashboard: dashboardBase,
    };

    it('Should render panels', async () => {
      setup(undefined, newState);
      expect(await screen.findByText('My panel title')).toBeInTheDocument();
    });

    it('Should update title', async () => {
      setup(undefined, newState);
      await waitFor(() => {
        expect(document.title).toBe('My dashboard - Grafana');
      });
    });

    it('Should not render neither time range nor refresh picker buttons', async () => {
      setup(undefined, newState);
      await waitFor(() => {
        expect(screen.queryByTestId(selectors.TimePicker.openButton)).not.toBeInTheDocument();
        expect(screen.queryByTestId(selectors.RefreshPicker.runButtonV2)).not.toBeInTheDocument();
        expect(screen.queryByTestId(selectors.RefreshPicker.intervalButtonV2)).not.toBeInTheDocument();
      });
    });

    it('Should not render paused or deleted screen', async () => {
      setup(undefined, newState);
      await waitFor(() => {
        expect(screen.queryByTestId(publicDashboardSelector.NotAvailable.container)).not.toBeInTheDocument();
      });
    });

    it('Should render panel with hover widget but without drag icon when panel title is undefined', async () => {
      const fieldConfig: FieldConfigSource = {
        defaults: {
          thresholds: {
            mode: ThresholdsMode.Absolute,
            steps: [
              {
                color: 'green',
                value: 1,
              },
              {
                color: 'red',
                value: 80,
              },
            ],
          },
        },
        overrides: [],
      };
      const panels: Panel[] = [
        {
          id: 1,
          fieldConfig,
          gridPos: {
            h: 8,
            w: 12,
            x: 0,
            y: 0,
          },
          options: {},
          title: undefined,
          type: 'timeseries',
          repeatDirection: 'h',
          transformations: [],
          transparent: false,
        },
      ];

      const newState = {
        dashboard: {
          ...dashboardBase,
          getModel: () => getTestDashboard({ panels }),
        },
      };
      setup(undefined, newState);

      await waitFor(() => {
        expect(screen.getByTestId(selectors.Panels.Panel.HoverWidget.container)).toBeInTheDocument();
      });
      await userEvent.hover(screen.getByTestId(selectors.Panels.Panel.HoverWidget.container));
      expect(screen.queryByTestId(selectors.Panels.Panel.HoverWidget.dragIcon)).not.toBeInTheDocument();
    });

    it('Should render panel without hover widget when panel title is not undefined', async () => {
      setup(undefined, newState);
      await waitFor(() => {
        expect(screen.queryByTestId(selectors.Panels.Panel.HoverWidget.container)).not.toBeInTheDocument();
      });
    });
  });

  describe('When public dashboard changes', () => {
    it('Should init again', async () => {
      const { rerender } = setup();
      rerender({});
      await waitFor(() => {
        expect(initDashboard).toHaveBeenCalledTimes(2);
      });
    });
  });

  describe('Given a public dashboard with time range enabled', () => {
    it('Should render time range and refresh picker buttons', async () => {
      setup(undefined, {
        dashboard: {
          ...dashboardBase,
          getModel: () =>
            getTestDashboard({
              timepicker: { hidden: false, refresh_intervals: [], time_options: [] },
            }),
        },
      });
      expect(await screen.findByTestId(selectors.TimePicker.openButton)).toBeInTheDocument();
      expect(screen.getByTestId(selectors.RefreshPicker.runButtonV2)).toBeInTheDocument();
      expect(screen.getByTestId(selectors.RefreshPicker.intervalButtonV2)).toBeInTheDocument();
    });
  });

  describe('Given paused public dashboard', () => {
    it('Should render public dashboard paused screen', async () => {
      setup(undefined, {
        dashboard: {
          ...dashboardBase,
          getModel: () => getTestDashboard(undefined, { publicDashboardEnabled: false, dashboardNotFound: false }),
        },
      });

      await waitFor(() => {
        expect(screen.queryByTestId(publicDashboardSelector.page)).not.toBeInTheDocument();
      });
      expect(screen.getByTestId(publicDashboardSelector.NotAvailable.title)).toBeInTheDocument();
      expect(screen.getByTestId(publicDashboardSelector.NotAvailable.pausedDescription)).toBeInTheDocument();
    });
  });

  describe('Given deleted public dashboard', () => {
    it('Should render public dashboard deleted screen', async () => {
      setup(undefined, {
        dashboard: {
          ...dashboardBase,
          getModel: () => getTestDashboard(undefined, { dashboardNotFound: true }),
        },
      });

      await waitFor(() => {
        expect(screen.queryByTestId(publicDashboardSelector.page)).not.toBeInTheDocument();
        expect(screen.queryByTestId(publicDashboardSelector.NotAvailable.pausedDescription)).not.toBeInTheDocument();
      });
      expect(screen.getByTestId(publicDashboardSelector.NotAvailable.title)).toBeInTheDocument();
    });
  });
});<|MERGE_RESOLUTION|>--- conflicted
+++ resolved
@@ -63,10 +63,6 @@
 const setup = (propOverrides?: Partial<Props>, initialState?: Partial<appTypes.StoreState>) => {
   const context = getGrafanaContextMock();
   const store = configureStore(initialState);
-<<<<<<< HEAD
-  // (useParams as jest.Mock).mockReturnValue({ accessToken: 'an-access-token' });
-=======
->>>>>>> e5d0877a
   const props: Props = {
     ...getRouteComponentProps({
       route: {
