--- conflicted
+++ resolved
@@ -36,8 +36,6 @@
   render(searchQuery?: string) {
     return <OptionsPaneItem key={this.props.title} itemDescriptor={this} searchQuery={searchQuery} />;
   }
-<<<<<<< HEAD
-=======
 
   useShowIf() {
     if (this.props.useShowIf) {
@@ -50,7 +48,6 @@
 
     return true;
   }
->>>>>>> b0fe898f
 }
 
 interface OptionsPaneItemProps {
@@ -59,36 +56,6 @@
 }
 
 function OptionsPaneItem({ itemDescriptor, searchQuery }: OptionsPaneItemProps) {
-<<<<<<< HEAD
-  const { title, description, render, showIf, skipField, useShowIf } = itemDescriptor.props;
-  const key = `${itemDescriptor.parent.props.id} ${title}`;
-
-  // eslint-disable-next-line react-hooks/rules-of-hooks
-  if (useShowIf && !useShowIf()) {
-    return null;
-  }
-
-  if (showIf && !showIf()) {
-    return null;
-  }
-
-  if (skipField) {
-    return render();
-  }
-
-  return (
-    <Field
-      label={renderOptionLabel(itemDescriptor, searchQuery)}
-      description={description}
-      key={key}
-      aria-label={selectors.components.PanelEditor.OptionsPane.fieldLabel(key)}
-    >
-      {render()}
-    </Field>
-  );
-}
-
-=======
   const { title, description, render, skipField } = itemDescriptor.props;
   const key = `${itemDescriptor.parent.props.id} ${title}`;
   const showIf = itemDescriptor.useShowIf();
@@ -113,7 +80,6 @@
   );
 }
 
->>>>>>> b0fe898f
 function renderOptionLabel(itemDescriptor: OptionsPaneItemDescriptor, searchQuery?: string): ReactNode {
   const { title, description, overrides, addon } = itemDescriptor.props;
 
