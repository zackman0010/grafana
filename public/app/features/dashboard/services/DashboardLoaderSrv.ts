--- conflicted
+++ resolved
@@ -147,10 +147,8 @@
 
     if (type === 'script' && slug) {
       promise = this.loadScriptedDashboard(slug);
-<<<<<<< HEAD
     } else if (type === 'provisioning') {
       promise = loadDashboardFromProvisioning(slug!, uid!);
-=======
       // needed for the old architecture
       // in scenes this is handled through loadSnapshot method
     } else if (type === 'snapshot' && slug) {
@@ -159,7 +157,6 @@
         .catch(() => {
           return this._dashboardLoadFailed('Snapshot not found', true);
         });
->>>>>>> 0fce8799
     } else if (type === 'public' && uid) {
       promise = backendSrv
         .getPublicDashboardByUid(uid)
