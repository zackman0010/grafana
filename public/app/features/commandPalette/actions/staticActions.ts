import { useMemo } from 'react';

import { NavModelItem } from '@grafana/data';
import { t } from '@grafana/i18n/internal';
import { enrichHelpItem } from 'app/core/components/AppChrome/MegaMenu/utils';
import { performInviteUserClick, shouldRenderInviteUserButton } from 'app/core/components/InviteUserButton/utils';
import { changeTheme } from 'app/core/services/theme';
import { currentMockApiState, toggleMockApiAndReload } from 'app/mock-api-utils';

import { useSelector } from '../../../types';
import { CommandPaletteAction } from '../types';
import { ACTIONS_PRIORITY, DEFAULT_PRIORITY, PREFERENCES_PRIORITY } from '../values';

// TODO: Clean this once ID is mandatory on nav items
function idForNavItem(navItem: NavModelItem) {
  return 'navModel.' + (navItem.id ?? navItem.url ?? navItem.text ?? navItem.subTitle);
}

function navTreeToActions(navTree: NavModelItem[], parents: NavModelItem[] = []): CommandPaletteAction[] {
  const navActions: CommandPaletteAction[] = [];

  for (let navItem of navTree) {
    // help node needs enriching with the frontend links
    if (navItem.id === 'help') {
      navItem = enrichHelpItem({ ...navItem });
      delete navItem.url;
    }
    const { url, target, text, isCreateAction, children, onClick, keywords } = navItem;
    const hasChildren = Boolean(children?.length);

    if (!(url || onClick || hasChildren)) {
      continue;
    }

    let urlOrCallback: CommandPaletteAction['url'] = url;
    if (
      url &&
      (navItem.id === 'connections-add-new-connection' ||
        navItem.id === 'standalone-plugin-page-/connections/add-new-connection')
    ) {
      urlOrCallback = (searchQuery: string) => {
        const matchingKeyword = keywords?.find((keyword) => keyword.toLowerCase().includes(searchQuery.toLowerCase()));
        return matchingKeyword ? `${url}?search=${matchingKeyword}` : url;
      };
    }

    const section = isCreateAction
      ? t('command-palette.section.actions', 'Actions')
      : t('command-palette.section.pages', 'Pages');

    const priority = isCreateAction ? ACTIONS_PRIORITY : DEFAULT_PRIORITY;

    const subtitle = parents.map((parent) => parent.text).join(' > ');
    const action: CommandPaletteAction = {
      id: idForNavItem(navItem),
      name: text,
      section,
      url: urlOrCallback,
      target,
      parent: parents.length > 0 && !isCreateAction ? idForNavItem(parents[parents.length - 1]) : undefined,
      perform: onClick,
      keywords: keywords?.join(' '),
      priority,
      subtitle: isCreateAction ? undefined : subtitle,
    };

    navActions.push(action);

    if (children?.length) {
      const childActions = navTreeToActions(children, [...parents, navItem]);
      navActions.push(...childActions);
    }
  }

  return navActions;
}

function getGlobalActions(): CommandPaletteAction[] {
<<<<<<< HEAD
  return [
=======
  const actions: CommandPaletteAction[] = [
>>>>>>> f83fb35b
    {
      id: 'preferences/theme',
      name: t('command-palette.action.change-theme', 'Change theme'),
      keywords: 'interface color dark light',
      section: t('command-palette.section.preferences', 'Preferences'),
      priority: PREFERENCES_PRIORITY,
    },
    {
      id: 'preferences/dark-theme',
      name: t('command-palette.action.dark-theme', 'Dark'),
      keywords: 'dark theme',
      perform: () => changeTheme('dark'),
      parent: 'preferences/theme',
      priority: PREFERENCES_PRIORITY,
    },
    {
      id: 'preferences/light-theme',
      name: t('command-palette.action.light-theme', 'Light'),
      keywords: 'light theme',
      perform: () => changeTheme('light'),
      parent: 'preferences/theme',
      priority: PREFERENCES_PRIORITY,
    },
  ];
}

<<<<<<< HEAD
=======
  if (process.env.NODE_ENV === 'development') {
    // eslint-disable @grafana/no-untranslated-strings
    const section = 'Dev tooling';
    const currentState = currentMockApiState();
    const mockApiAction = currentState ? 'Disable' : 'Enable';
    actions.push({
      id: 'preferences/dev/toggle-mock-api',
      section,
      name: `${mockApiAction} Mock API worker and reload`,
      subtitle: 'Intercepts requests and returns mock data using MSW',
      keywords: 'mock api',
      priority: PREFERENCES_PRIORITY,
      perform: toggleMockApiAndReload,
    });
    // eslint-enable @grafana/no-untranslated-strings
  }

  return actions;
}

>>>>>>> f83fb35b
export function useStaticActions(): CommandPaletteAction[] {
  const navBarTree = useSelector((state) => state.navBarTree);
  return useMemo(() => {
    const navBarActions = navTreeToActions(navBarTree);

    if (shouldRenderInviteUserButton) {
      navBarActions.push({
        id: 'invite-user',
        name: t('navigation.invite-user.invite-new-member-button', 'Invite new member'),
        section: t('command-palette.section.actions', 'Actions'),
        priority: ACTIONS_PRIORITY,
        perform: () => {
          performInviteUserClick('command_palette_actions', 'invite-user-command-palette');
        },
      });
    }
    return [...getGlobalActions(), ...navBarActions];
  }, [navBarTree]);
}<|MERGE_RESOLUTION|>--- conflicted
+++ resolved
@@ -76,11 +76,7 @@
 }
 
 function getGlobalActions(): CommandPaletteAction[] {
-<<<<<<< HEAD
-  return [
-=======
   const actions: CommandPaletteAction[] = [
->>>>>>> f83fb35b
     {
       id: 'preferences/theme',
       name: t('command-palette.action.change-theme', 'Change theme'),
@@ -105,10 +101,7 @@
       priority: PREFERENCES_PRIORITY,
     },
   ];
-}
 
-<<<<<<< HEAD
-=======
   if (process.env.NODE_ENV === 'development') {
     // eslint-disable @grafana/no-untranslated-strings
     const section = 'Dev tooling';
@@ -129,7 +122,6 @@
   return actions;
 }
 
->>>>>>> f83fb35b
 export function useStaticActions(): CommandPaletteAction[] {
   const navBarTree = useSelector((state) => state.navBarTree);
   return useMemo(() => {
