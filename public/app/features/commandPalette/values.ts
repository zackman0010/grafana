--- conflicted
+++ resolved
@@ -1,8 +1,5 @@
-<<<<<<< HEAD
 export const SCOPES_PRIORITY = 7;
-=======
 export const RECENT_SCOPES_PRIORITY = 7;
->>>>>>> 1d180c06
 export const RECENT_DASHBOARDS_PRIORITY = 6;
 export const ACTIONS_PRIORITY = 5;
 export const DEFAULT_PRIORITY = 4;
