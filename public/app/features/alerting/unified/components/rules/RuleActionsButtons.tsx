--- conflicted
+++ resolved
@@ -133,12 +133,8 @@
         buttonSize={buttonSize}
       />
       {deleteModal}
-<<<<<<< HEAD
       {deletePermanentlyModal}
-      {isGrafanaAlertingRule(rule.rulerRule) && showSilenceDrawer && (
-=======
       {rulerRuleType.grafana.alertingRule(rule.rulerRule) && showSilenceDrawer && (
->>>>>>> e6f682bc
         <SilenceGrafanaRuleDrawer rulerRule={rule.rulerRule} onClose={() => setShowSilenceDrawer(false)} />
       )}
       {redirectToClone?.identifier && (
