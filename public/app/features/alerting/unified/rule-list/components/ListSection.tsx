--- conflicted
+++ resolved
@@ -70,7 +70,6 @@
   );
 };
 
-<<<<<<< HEAD
 const getStyles = (theme: GrafanaTheme2) => ({
   indented: css({
     marginLeft: theme.spacing(3),
@@ -85,9 +84,6 @@
       marginTop: 0,
       marginLeft: `-${theme.spacing(2.5)}`,
     },
-=======
-    marginLeft: theme.spacing(1.5),
->>>>>>> 85e00693
   }),
   listWrapper: css({
     position: 'relative',
