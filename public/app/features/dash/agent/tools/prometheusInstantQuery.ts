--- conflicted
+++ resolved
@@ -1,54 +1,23 @@
-import { getBackendSrv } from '@grafana/runtime';
+import { CoreApp, dateTime, getDefaultTimeRange, makeTimeRange } from '@grafana/data';
+import { getDatasourceSrv } from 'app/features/plugins/datasource_srv';
+import { lastValueFrom } from 'rxjs';
+import { PrometheusDatasource } from '@grafana/prometheus';
 import { prometheusLabelValuesTool } from './prometheusLabelValues';
+import { prometheusTypeRefiner, unixTimestampRefiner } from './refiners';
 import { tool } from '@langchain/core/tools';
-import { lastValueFrom } from 'rxjs';
 import { z } from 'zod';
 
-<<<<<<< HEAD
-const executePrometheusInstantQuery = async (
-  datasourceUid: string,
-  query: string,
-  time?: number,
-  timeout?: string
-): Promise<any> => {
-  try {
-    const params: Record<string, any> = { query };
-
-    if (time) {
-      params.time = time;
-    }
-
-    if (timeout) {
-      params.timeout = timeout;
-    }
-
-    return (await getBackendSrv().get(`/api/datasources/uid/${datasourceUid}/resources/api/v1/query`, params)).data;
-  } catch (error: unknown) {
-    if (error && typeof error === 'object' && 'data' in error) {
-      return (error as { data: unknown }).data ?? error;
-    }
-    return error;
-  }
-};
-
 const prometheusInstantQuerySchema = z.object({
-  datasource_uid: z.string().describe('The datasource UID datasource, only support type Prometheus'),
-  query: z.string().describe('(REQUIRED) The PromQL query expression to evaluate'),
-=======
-import { CoreApp, dateTime, getDefaultTimeRange, makeTimeRange } from '@grafana/data';
-import { PrometheusDatasource } from '@grafana/prometheus';
-import { getDatasourceSrv } from 'app/features/plugins/datasource_srv';
-
-import { prometheusTypeRefiner, unixTimestampRefiner } from './refiners';
-
-const prometheusInstantQuerySchema = z.object({
-  datasource_uid: z.string().describe('The datasource UID of the Prometheus/Cortex/Mimir datasource').refine(prometheusTypeRefiner.func, prometheusTypeRefiner.message),
+  datasource_uid: z
+    .string()
+    .describe('The datasource UID datasource, only support type Prometheus')
+    .refine(prometheusTypeRefiner.func, prometheusTypeRefiner.message),
   query: z.string().describe('The PromQL query expression to evaluate'),
->>>>>>> 4665d86a
   time: z
     .number()
     .optional()
-    .describe('Optional evaluation timestamp (Unix seconds). Defaults to current time if not provided.').refine(unixTimestampRefiner.func, unixTimestampRefiner.message),
+    .describe('Optional evaluation timestamp (Unix seconds). Defaults to current time if not provided.')
+    .refine(unixTimestampRefiner.func, unixTimestampRefiner.message),
 });
 
 export const prometheusInstantQueryTool = tool(
@@ -62,18 +31,20 @@
     const promDatasource = datasource as PrometheusDatasource;
     const timeRange = time ? makeTimeRange(dateTime(time), dateTime(time)) : getDefaultTimeRange();
     const defaultQuery = promDatasource.getDefaultQuery(CoreApp.Explore);
-    const q = {...defaultQuery, expr: query, range: false, instant: true};
-    const result = await lastValueFrom(promDatasource.query({
-      requestId: '1',
-      interval: '1m',
-      intervalMs: 60000,
-      range: timeRange,
-      targets: [q],
-      scopedVars: {},
-      timezone: 'browser',
-      app: CoreApp.Explore,
-      startTime: timeRange.from.valueOf(),
-    }));
+    const q = { ...defaultQuery, expr: query, range: false, instant: true };
+    const result = await lastValueFrom(
+      promDatasource.query({
+        requestId: '1',
+        interval: '1m',
+        intervalMs: 60000,
+        range: timeRange,
+        targets: [q],
+        scopedVars: {},
+        timezone: 'browser',
+        app: CoreApp.Explore,
+        startTime: timeRange.from.valueOf(),
+      })
+    );
     return JSON.stringify(result);
   },
   {
