import { tool } from '@langchain/core/tools';
import { z } from 'zod';

<<<<<<< HEAD
import { SceneDataTransformer, SceneQueryRunner, VizPanel } from '@grafana/scenes';
=======
import { VizPanel } from '@grafana/scenes';
>>>>>>> aaefa1f8

import { DashboardScene } from '../../../dashboard-scene/scene/DashboardScene';

const panelConfigSchema = z.object({
  title: z.string().optional().describe('The title of the panel'),
  description: z.string().optional().describe('The description of the panel'),
  pluginId: z.string().describe('The ID of the panel plugin to use'),
  options: z.record(z.unknown()).optional().describe('The panel options configuration'),
  fieldConfig: z.record(z.unknown()).optional().describe('The field configuration for the panel'),
  targets: z.array(z.record(z.unknown())).describe('The target objects to use for a query to run. Each target is one query to run.'),
  transformations: z.array(z.unknown()).optional().describe('The transformations to use for the panel'),
  datasource_uid: z.string().optional().describe('The datasource uid to use for the panel'),
  gridPos: z
    .object({
      h: z.number().optional().describe('Height of the panel in grid units'),
      w: z.number().optional().describe('Width of the panel in grid units'),
      x: z.number().optional().describe('X position in grid units'),
      y: z.number().optional().describe('Y position in grid units'),
    })
    .optional()
    .describe('Grid position configuration'),
});

const addDashboardPanelsSchema = z.object({
  panels: z.array(panelConfigSchema).describe('Array of panel configurations to add. Minimum one panel is required.'),
});

async function addSinglePanel(config: z.infer<typeof panelConfigSchema>): Promise<string> {
  if (!(window.__grafanaSceneContext instanceof DashboardScene)) {
    return JSON.stringify({
      error: 'No dashboard scene context found',
      details: 'The dashboard context is not available. This usually means the dashboard is not loaded.',
    });
  }

  try {
    const dashboard = window.__grafanaSceneContext;

    // Create a new VizPanel with the provided configuration
    const vizPanel = new VizPanel({
      title: config.title,
      description: config.description,
      pluginId: config.pluginId,
      options: config.options,
      fieldConfig: config.fieldConfig as any,
      $data: config.targets.length === 0
        ? undefined
        : new SceneDataTransformer({
            $data: new SceneQueryRunner({
              datasource: config.datasource_uid ?? config.targets[0].datasource ?? undefined,
              queries: config.targets as any,
              maxDataPointsFromWidth: true,
            }),
            transformations: config.transformations as any ?? [],
          }),
    });

    // Add the panel to the dashboard
    dashboard.addPanel(vizPanel);

    return JSON.stringify({
      success: true,
      panelId: vizPanel.state.key,
      details: `Successfully added panel with title: ${config.title || 'Untitled'}`,
    });
  } catch (error) {
    return JSON.stringify({
      error: 'Failed to add panel',
      details: error instanceof Error ? error.message : String(error),
    });
  }
}

export const addDashboardPanelsTool = tool(
  async (input): Promise<string> => {
    const parsedInput = addDashboardPanelsSchema.parse(input);
    const { panels } = parsedInput;

    const results = await Promise.all(
      panels.map(async (panelConfig) => {
        const result = await addSinglePanel(panelConfig);
        return {
          ...JSON.parse(result),
          config: panelConfig,
        };
      })
    );

    return JSON.stringify({
      success: true,
      results,
    });
  },
  {
    name: 'add_dashboard_panel',
    description:
      `Adds a new panel to the current dashboard A panel requires a pluginId and options configuration. Never call this tool without a pluginId and options configuration.
  
      The pluginId is the ID of the panel plugin to use. It is a string that uniquely identifies the panel plugin.
      The options are the configuration options for the panel. They are a record of key-value pairs.

      The fieldConfig is the field configuration for the panel. It is a record of key-value pairs. An EXAMPLE of a fieldConfig is:
      {
        "defaults": {
          "custom": {
            "drawStyle": "line",
            "lineInterpolation": "linear",
            "barAlignment": 0,
            "barWidthFactor": 0.6,
            "lineWidth": 1,
            "fillOpacity": 0,
            "gradientMode": "none",
            "spanNulls": false,
            "insertNulls": false,
            "showPoints": "auto",
            "pointSize": 5,
            "stacking": {
              "mode": "none",
              "group": "A"
            },
            "axisPlacement": "auto",
            "axisLabel": "",
            "axisColorMode": "text",
            "axisBorderShow": false,
            "scaleDistribution": {
              "type": "linear"
            },
            "axisCenteredZero": false,
            "hideFrom": {
              "tooltip": false,
              "viz": false,
              "legend": false
            },
            "thresholdsStyle": {
              "mode": "off"
            }
          },
          "color": {
            "mode": "palette-classic"
          },
          "mappings": [],
          "thresholds": {
            "mode": "absolute",
            "steps": [
              {
                "value": null,
                "color": "green"
              },
              {
                "value": 80,
                "color": "red"
              }
            ]
          }
        },
        "overrides": []
      }

      The targets are the targets to use for a query to run. Each target is one query to run. An EXAMPLE of a target is:
      {
        "datasource": {
          "uid": "grafana"
        },
        "expr": "sum(my_metric) by (my_label)",
        "instant": true,
        "interval": "5m",
        "refId": "A"
      }

      The datasource_uid is the uid of the datasource to use for the panel. It is a string that uniquely identifies the datasource.

      The transformations are the transformations to use for the panel. They are an array of objects. A list of EXAMPLES of a transformation is:
      {
        id: 'seriesToRows',
        options: {},
      },
      {
        id: 'sortBy',
        options: {
          fields: {},
          sort: [
            {
              field: 'Value',
              desc: true,
            },
          ],
        },
      },
      {
        id: 'extractFields',
        options: {
          delimiter: ',',
          source: 'Metric',
          replace: false,
          keepTime: false,
          format: 'kvp',
        },
      },
      {
        id: 'organize',
        options: {
          excludeByName: {
            Time: true,
            Metric: true,
          },
          indexByName: {
            Time: 0,
            Value: -1,
          },
          renameByName: {},
          includeByName: {},
        },
      }

      The title is the title of the panel. It is a string that will be displayed at the top of the panel.
      The description is the description of the panel. It is a string that will be displayed below the title.

      The gridPos is the position of the panel on the dashboard. It is an object with the following properties:
      - h: the height of the panel in grid units
      - w: the width of the panel in grid units
      - x: the x position of the panel in grid units
      - y: the y position of the panel in grid units


      `,
    schema: addDashboardPanelsSchema,
  }
);<|MERGE_RESOLUTION|>--- conflicted
+++ resolved
@@ -1,11 +1,9 @@
 import { tool } from '@langchain/core/tools';
 import { z } from 'zod';
 
-<<<<<<< HEAD
 import { SceneDataTransformer, SceneQueryRunner, VizPanel } from '@grafana/scenes';
-=======
+
 import { VizPanel } from '@grafana/scenes';
->>>>>>> aaefa1f8
 
 import { DashboardScene } from '../../../dashboard-scene/scene/DashboardScene';
 
