import { css } from '@emotion/css';
import { AIMessageChunk, HumanMessage, SystemMessage, ToolMessage } from '@langchain/core/messages';
import { useRef } from 'react';

import { GrafanaTheme2 } from '@grafana/data';
import { getAppEvents, ToolAddedEvent } from '@grafana/runtime';
import { SceneComponentProps, SceneObjectBase, SceneObjectState } from '@grafana/scenes';
import { IconButton, LoadingBar, useStyles2 } from '@grafana/ui';

import { getAgent } from '../../agent/agent';
import { toolsByName } from '../../agent/tools';
import { Tool } from '../DashMessage/Tool';
import { getChat, getDash, getMessages, getSettings } from '../utils';

import { Input } from './Input';
import { Logger } from './Logger';
import { Speech, SpeechState } from './Speech';

interface DashInputState extends SceneObjectState {
  logger: Logger;
  message: string;
  speech: Speech;
}

export class DashInput extends SceneObjectBase<DashInputState> {
  public static Component = DashInputRenderer;

  private _inputRef: HTMLTextAreaElement | null = null;

  private _abortController: AbortController | null = null;

  private _agentConfig = getAgent();
  private _currentAgent = this._agentConfig.withTools(this._agentConfig.tools);

<<<<<<< HEAD
  // Helper function to extract token information from various response formats
  private _extractTokenInfo(response: any): number | null {
    return response.response_metadata?.usage?.input_tokens ?? null;
=======
  private _removeToolAndMessage(toolId: string) {
    // Remove the tool from messages
    const messages = getMessages(this);
    messages.state.messages.forEach((message) => {
      const updatedChildren = message.state.children.filter((child) => {
        if (child instanceof Tool && child.state.content.id === toolId) {
          return false;
        }
        return true;
      });
      message.setState({ children: updatedChildren });
    });

    // Create a new message history without the interrupted tool's messages
    const langchainMessages = messages.state.langchainMessages;
    const newMessages = [];
    let skipNextAiMessage = false;

    for (let i = 0; i < langchainMessages.length; i++) {
      const msg = langchainMessages[i];

      // Skip tool use message and its result
      if (msg instanceof AIMessageChunk && msg.tool_calls?.some((tc) => tc.id === toolId)) {
        skipNextAiMessage = true;
        continue;
      }

      // Skip the next AI message if we found a tool use message
      if (skipNextAiMessage && msg instanceof AIMessageChunk) {
        skipNextAiMessage = false;
        continue;
      }

      // Skip tool result message
      if (msg instanceof ToolMessage && msg.tool_call_id === toolId) {
        continue;
      }

      newMessages.push(msg);
    }

    // Update the message history using proper state management
    messages.setState({ langchainMessages: newMessages });

    // Add a cancellation result through LangChain's proper channel
    const cancelResult = new ToolMessage({
      tool_call_id: toolId,
      content: JSON.stringify({ status: 'cancelled', message: 'Operation cancelled by user' }),
    });
    messages.addLangchainMessage(cancelResult);
>>>>>>> eabd9f50
  }

  public constructor(state: Partial<Pick<DashInputState, 'message'> & Pick<SpeechState, 'listening'>>) {
    super({
      ...state,
      logger: new Logger(),
      message: state.message ?? '',
      speech: new Speech({ listening: state.listening ?? false }),
    });

    const handle = window.setInterval(() => {
      const events = getAppEvents();
      if (events) {
        events.getStream(ToolAddedEvent).subscribe(() => {
          this.recreateAgent();
        });
        window.clearInterval(handle);
      }
    }, 500);
  }

  public recreateAgent() {
    this._currentAgent = this._agentConfig.withTools(getAgent().tools);
  }

  public setInputRef(ref: HTMLTextAreaElement | null) {
    this._inputRef = ref;
  }

  public focus() {
    this._inputRef?.focus();
  }

  public blur() {
    this._inputRef?.blur();
  }

  public updateMessage(message: string, isUserInput: boolean) {
    if (!isUserInput) {
      this._inputRef?.focus();
    }

    this.setState({ message });
  }

  public async cancelRequest() {
    if (this._abortController) {
      this._abortController.abort();
      // Find any working tools and mark them as cancelled
      const messages = getMessages(this);
      messages.state.messages.forEach((message) => {
        message.state.children.forEach((child) => {
          if (child instanceof Tool && child.state.working) {
            this._removeToolAndMessage(child.state.content.id);
          }
        });
      });
      // Remove the last AI message that was processing the tool
      if (messages.state.messages.length > 0) {
        const lastMessage = messages.state.messages[messages.state.messages.length - 1];
        if (lastMessage.state.sender === 'ai') {
          messages.state.messages.pop();
        }
      }
      this._abortController = null;
      messages.setLoading(false);
      this.state.speech.resume();
      this.updateMessage('', false);
    }
  }

  public async interruptAndSendMessage() {
    const message = this.state.message.trim();
    if (!message) {
      return;
    }

    if (this._abortController) {
      await this.cancelRequest();
    }

    // Normal flow for new messages
    this._abortController = new AbortController();
    const messageWithTimeTag = `${message}\n<time>${new Date().getTime()}</time>`;
    console.log('\n👤 User Message:', messageWithTimeTag);
    getMessages(this).setLoading(true);
    this.state.speech.pause();

    const userMessage = getMessages(this).addUserMessage(message);
    const isFirstMessage =
      getMessages(this).state.messages.filter((message) => message.state.sender === 'user').length === 1;
    const hasDefaultName = getChat(this).state.name.startsWith('Chat ') ?? false;

    try {
      getMessages(this).addLangchainMessage(
        new HumanMessage({ content: messageWithTimeTag, id: userMessage.state.key })
      );
      this.state.logger.logMessagesToLLM(getMessages(this).state.langchainMessages);

      if (isFirstMessage && hasDefaultName) {
        const titleSummary = await this._generateTitleSummary(message);
        this._updateChatTitle(titleSummary);
      }

      const aiMessage = await this._currentAgent.invoke(getMessages(this).state.langchainMessages, {
        signal: this._abortController.signal,
      });
      this.state.logger.logAIMessage(aiMessage.content);
      getMessages(this).addAiMessage(aiMessage.content);
      getMessages(this).addLangchainMessage(aiMessage);
      await this._handleToolCalls(aiMessage);
    } catch (error: any) {
      if (error.name === 'AbortError' || error.message?.includes('AbortError')) {
        return;
      }

      console.error('\n❌ Error:', error.message || 'Unknown error occurred');
      getMessages(this).addSystemMessage(error.message || 'Unknown error occurred', false, true);
    } finally {
      getMessages(this).setLoading(false);
      this._abortController = null;
      this.updateMessage('', false);
      this.state.speech.resume();
    }
  }

  public async sendMessage() {
    const message = this.state.message.trim();
    if (!message) {
      return;
    }

    // Normal flow for new messages
    this._abortController = new AbortController();
    const messageWithTimeTag = `${message}\n<time>${new Date().getTime()}</time>`;
    console.log('\n👤 User Message:', messageWithTimeTag);
    getMessages(this).setLoading(true);
    this.state.speech.pause();

    const userMessage = getMessages(this).addUserMessage(message);
    const isFirstMessage =
      getMessages(this).state.messages.filter((message) => message.state.sender === 'user').length === 1;
    const hasDefaultName = getChat(this).state.name.startsWith('Chat ') ?? false;

    try {
      getMessages(this).addLangchainMessage(
        new HumanMessage({ content: messageWithTimeTag, id: userMessage.state.key })
      );
      this.state.logger.logMessagesToLLM(getMessages(this).state.langchainMessages);

      if (isFirstMessage && hasDefaultName) {
        const titleSummary = await this._generateTitleSummary(message);
        this._updateChatTitle(titleSummary);
      }

      const aiMessage = await this._currentAgent.invoke(getMessages(this).state.langchainMessages, {
        signal: this._abortController.signal,
      });
      this.state.logger.logAIMessage(aiMessage.content);
      getMessages(this).addAiMessage(aiMessage.content);
      getMessages(this).addLangchainMessage(aiMessage);

      // Update token usage if available in the response
      const inputTokens = this._extractTokenInfo(aiMessage);
      if (inputTokens !== null) {
        console.log('Input tokens:', inputTokens);
        const settings = getSettings(this);
        settings.updateInputTokens(inputTokens);
      }

      await this._handleToolCalls(aiMessage);
    } catch (error: any) {
      if (error.name === 'AbortError' || error.message?.includes('AbortError')) {
        return;
      }

      console.error('\n❌ Error:', error.message || 'Unknown error occurred');
      getMessages(this).addSystemMessage(error.message || 'Unknown error occurred', false, true);
    } finally {
      getMessages(this).setLoading(false);
      this._abortController = null;
      this.updateMessage('', false);
      this.state.speech.resume();
    }
  }

  private async _generateTitleSummary(userMessage: string): Promise<string> {
    try {
      // Create a system message with instructions for generating a title
      const systemMessage = new SystemMessage({
        content:
          "Generate a concise title (maximum 20 characters) that summarizes the user's message. The title should be descriptive but brief. Return only the title text with no additional formatting or explanation.",
      });

      // Create a human message with the user's input
      const humanMessage = new HumanMessage({
        content: userMessage,
      });

      // Make a separate LLM call with just these two messages
      const titleGenerator = this._agentConfig.llm.bind({});
      const titleResponse = await titleGenerator.invoke([systemMessage, humanMessage]);

      // Extract and clean the title
      let title = titleResponse.content.toString().trim();

      // Ensure the title isn't too long
      if (title.length > 20) {
        title = title.substring(0, 17) + '...';
      }

      console.log('Generated title:', title);
      return title;
    } catch (error) {
      console.error('Error generating title:', error);
      // Return a fallback title if generation fails
      return 'Chat ' + new Date().toLocaleTimeString();
    }
  }

  private _updateChatTitle(title: string) {
    try {
      const dash = getDash(this);
      dash.state.chats[dash.state.chatIndex].setName(title);
    } catch (error) {
      console.error('Error updating chat title:', error);
    }
  }

  private async _handleToolCalls(aiMessage: AIMessageChunk, callCount = 0, maxCalls = 20) {
    if (!aiMessage.tool_calls || aiMessage.tool_calls.length === 0 || callCount >= maxCalls) {
      return;
    }

    for (const toolCall of aiMessage.tool_calls) {
      if (this._abortController?.signal.aborted) {
        this._removeToolAndMessage(toolCall.id ?? '');
        return;
      }

      console.log('\n🛠️ Tool Call:', {
        name: toolCall.name,
        type: 'tool_notification',
      });

      const selectedTool = toolsByName[toolCall.name];

      if (selectedTool) {
        getMessages(this).setToolWorking(toolCall.id, true);

        let toolResponse: ToolMessage;
        try {
          try {
            toolResponse = await selectedTool.invoke(toolCall);
          } catch (err: unknown) {
            if (this._abortController?.signal.aborted) {
              this._removeToolAndMessage(toolCall.id ?? '');
              return;
            }
            console.error(`Tool ${toolCall.name} failed:`, err);
            const message = err instanceof Error ? err.message : String(err);
            toolResponse = new ToolMessage({
              tool_call_id: toolCall.id ?? '1',
              content: `An error occurred while executing the tool: ${message}`,
            });
            getMessages(this).setToolError(toolCall.id, message);
          }

          getMessages(this).setToolWorking(toolCall.id, false);

          if (this._abortController?.signal.aborted) {
            this._removeToolAndMessage(toolCall.id ?? '');
            return;
          }

          console.log('\n📥 Tool Response:', {
            content: toolResponse.content,
            type: 'tool_response',
          });

          // Set the tool's output
          getMessages(this).state.messages.forEach((message) => {
            message.state.children.forEach((child) => {
              if (child instanceof Tool) {
                const tool = child as Tool;
                if (tool.state.content.id === toolCall.id) {
                  try {
                    const output = JSON.parse(toolResponse.content as string);
                    tool.setOutput(output);
                  } catch (e) {
                    // If the response isn't JSON, set it as a string
                    tool.setOutput({ result: toolResponse.content as string });
                  }
                }
              }
            });
          });

          getMessages(this).addLangchainMessage(toolResponse);
          if (toolResponse.artifact) {
            getMessages(this).addArtifact(toolResponse.artifact);
          }
          this.state.logger.logMessagesToLLM(getMessages(this).state.langchainMessages!);

          try {
            const nextAiMessage = await this._currentAgent.invoke(getMessages(this).state.langchainMessages!, {
              signal: this._abortController?.signal,
            });

            if (this._abortController?.signal.aborted) {
              this._removeToolAndMessage(toolCall.id ?? '');
              return;
            }

            this.state.logger.logAIMessage(nextAiMessage.content, 'tool');
            getMessages(this).addAiMessage(nextAiMessage.content);
            getMessages(this).addLangchainMessage(nextAiMessage);

            // Update token usage if available in the response
            const toolInputTokens = this._extractTokenInfo(nextAiMessage);
            if (toolInputTokens !== null) {
              console.log('Input tokens from tool call:', toolInputTokens);
              const settings = getSettings(this);
              settings.updateInputTokens(toolInputTokens);
            }

            await this._handleToolCalls(nextAiMessage, callCount + 1, maxCalls);
          } catch (error) {
            throw error;
          }
        } catch (error: unknown) {
          if (error instanceof Error && error.name === 'AbortError') {
            console.log('Request was cancelled during tool execution');
            getMessages(this).setToolWorking(toolCall.id, false);
            this._removeToolAndMessage(toolCall.id ?? '');
            return;
          }

          getMessages(this).setToolError(
            toolCall.id,
            error instanceof Error ? error.message : 'An error occurred while executing the tool'
          );
          getMessages(this).setToolWorking(toolCall.id, false);
          console.error(`Tool ${toolCall.name} failed:`, error);
          this._removeToolAndMessage(toolCall.id ?? '');
        }
      }
    }
  }
}

function DashInputRenderer({ model }: SceneComponentProps<DashInput>) {
  const styles = useStyles2(getStyles);
  const { message, speech } = model.useState();
  const { listening } = speech.useState();
  const { loading, anyToolsWorking } = getMessages(model).useState();
  const containerRef = useRef<HTMLDivElement>(null);

  return (
    <div className={styles.container} ref={containerRef}>
      {loading && !anyToolsWorking && <LoadingBar width={containerRef.current?.getBoundingClientRect().width ?? 0} />}
      <div className={styles.row}>
        <speech.Component model={speech} />

        <Input
          listening={listening}
          loading={loading}
          message={message}
          ref={(ref) => model.setInputRef(ref)}
          onCancelRequest={() => model.cancelRequest()}
          onEnterSelectMode={() => getMessages(model).enterSelectMode()}
          onSendMessage={() => model.sendMessage()}
          onUpdateMessage={(message) => model.updateMessage(message, true)}
          onInterruptAndSend={() => model.interruptAndSendMessage()}
        />

        <IconButton
          size="xl"
          name={loading ? 'times' : 'play'}
          aria-label={loading ? 'Cancel request' : 'Send message'}
          onClick={() => (loading ? model.cancelRequest() : model.sendMessage())}
        />
      </div>
    </div>
  );
}

const getStyles = (theme: GrafanaTheme2) => ({
  container: css({
    label: 'dash-input-container',
    display: 'flex',
    flexDirection: 'column',
    background: theme.colors.background.elevated,
    borderTop: `1px solid ${theme.colors.border.medium}`,
  }),
  row: css({
    label: 'dash-input-row',
    display: 'flex',
    flexDirection: 'row',
    gap: theme.spacing(2),
    padding: theme.spacing(2),
  }),
});<|MERGE_RESOLUTION|>--- conflicted
+++ resolved
@@ -32,11 +32,12 @@
   private _agentConfig = getAgent();
   private _currentAgent = this._agentConfig.withTools(this._agentConfig.tools);
 
-<<<<<<< HEAD
+
   // Helper function to extract token information from various response formats
   private _extractTokenInfo(response: any): number | null {
     return response.response_metadata?.usage?.input_tokens ?? null;
-=======
+  }
+
   private _removeToolAndMessage(toolId: string) {
     // Remove the tool from messages
     const messages = getMessages(this);
@@ -87,7 +88,6 @@
       content: JSON.stringify({ status: 'cancelled', message: 'Operation cancelled by user' }),
     });
     messages.addLangchainMessage(cancelResult);
->>>>>>> eabd9f50
   }
 
   public constructor(state: Partial<Pick<DashInputState, 'message'> & Pick<SpeechState, 'listening'>>) {
@@ -249,15 +249,6 @@
       this.state.logger.logAIMessage(aiMessage.content);
       getMessages(this).addAiMessage(aiMessage.content);
       getMessages(this).addLangchainMessage(aiMessage);
-
-      // Update token usage if available in the response
-      const inputTokens = this._extractTokenInfo(aiMessage);
-      if (inputTokens !== null) {
-        console.log('Input tokens:', inputTokens);
-        const settings = getSettings(this);
-        settings.updateInputTokens(inputTokens);
-      }
-
       await this._handleToolCalls(aiMessage);
     } catch (error: any) {
       if (error.name === 'AbortError' || error.message?.includes('AbortError')) {
