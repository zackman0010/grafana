--- conflicted
+++ resolved
@@ -43,11 +43,13 @@
 
 const categoryStyles = ['Graph styles'];
 
-<<<<<<< HEAD
+export type NullEditorSettings = { isTime: boolean };
+
 export function addPointAndLineStyles<T extends GraphFieldConfig>(
   cfg: T,
   builder: FieldConfigEditorBuilder<T>,
   hideFromDefaults: boolean,
+  isTime: boolean,
   excludeForBarChartPanel?: boolean // bar chart adds this explicitly at the root
 ) {
   builder
@@ -149,7 +151,7 @@
       shouldApply: (field) => field.type === FieldType.number,
       hideFromDefaults,
     })
-    .addCustomEditor<void, boolean>({
+    .addCustomEditor<NullEditorSettings, boolean>({
       id: 'spanNulls',
       path: 'spanNulls',
       name: 'Connect null values',
@@ -161,8 +163,9 @@
       shouldApply: (field) => field.type !== FieldType.time,
       process: identityOverrideProcessor,
       hideFromDefaults,
-    })
-    .addCustomEditor<void, boolean>({
+      settings: { isTime },
+    })
+    .addCustomEditor<NullEditorSettings, boolean>({
       id: 'insertNulls',
       path: 'insertNulls',
       name: 'Disconnect values',
@@ -174,6 +177,7 @@
       shouldApply: (field) => field.type !== FieldType.time,
       process: identityOverrideProcessor,
       hideFromDefaults,
+      settings: { isTime },
     })
     .addRadio({
       path: 'showPoints',
@@ -202,12 +206,7 @@
     });
 }
 
-export function getGraphFieldConfig(cfg: GraphFieldConfig): SetFieldConfigOptionsArgs<GraphFieldConfig> {
-=======
-export type NullEditorSettings = { isTime: boolean };
-
 export function getGraphFieldConfig(cfg: GraphFieldConfig, isTime = true): SetFieldConfigOptionsArgs<GraphFieldConfig> {
->>>>>>> deeb1d85
   return {
     standardOptions: {
       [FieldConfigProperty.Color]: {
@@ -222,145 +221,7 @@
       },
     },
     useCustomConfig: (builder) => {
-<<<<<<< HEAD
-      addPointAndLineStyles(cfg, builder, false);
-=======
-      builder
-        .addRadio({
-          path: 'drawStyle',
-          name: 'Style',
-          category: categoryStyles,
-          defaultValue: cfg.drawStyle,
-          settings: {
-            options: graphFieldOptions.drawStyle,
-          },
-        })
-        .addRadio({
-          path: 'lineInterpolation',
-          name: 'Line interpolation',
-          category: categoryStyles,
-          defaultValue: cfg.lineInterpolation,
-          settings: {
-            options: graphFieldOptions.lineInterpolation,
-          },
-          showIf: (config) => config.drawStyle === GraphDrawStyle.Line,
-        })
-        .addRadio({
-          path: 'barAlignment',
-          name: 'Bar alignment',
-          category: categoryStyles,
-          defaultValue: cfg.barAlignment,
-          settings: {
-            options: graphFieldOptions.barAlignment,
-          },
-          showIf: (config) => config.drawStyle === GraphDrawStyle.Bars,
-        })
-        .addSliderInput({
-          path: 'lineWidth',
-          name: 'Line width',
-          category: categoryStyles,
-          defaultValue: cfg.lineWidth,
-          settings: {
-            min: 0,
-            max: 10,
-            step: 1,
-            ariaLabelForHandle: 'Line width',
-          },
-          showIf: (config) => config.drawStyle !== GraphDrawStyle.Points,
-        })
-        .addSliderInput({
-          path: 'fillOpacity',
-          name: 'Fill opacity',
-          category: categoryStyles,
-          defaultValue: cfg.fillOpacity,
-          settings: {
-            min: 0,
-            max: 100,
-            step: 1,
-            ariaLabelForHandle: 'Fill opacity',
-          },
-          showIf: (config) => config.drawStyle !== GraphDrawStyle.Points,
-        })
-        .addRadio({
-          path: 'gradientMode',
-          name: 'Gradient mode',
-          category: categoryStyles,
-          defaultValue: graphFieldOptions.fillGradient[0].value,
-          settings: {
-            options: graphFieldOptions.fillGradient,
-          },
-          showIf: (config) => config.drawStyle !== GraphDrawStyle.Points,
-        })
-        .addFieldNamePicker({
-          path: 'fillBelowTo',
-          name: 'Fill below to',
-          category: categoryStyles,
-          hideFromDefaults: true,
-          settings: {
-            filter: (field: Field) => field.type === FieldType.number,
-          },
-        })
-        .addCustomEditor<void, LineStyle>({
-          id: 'lineStyle',
-          path: 'lineStyle',
-          name: 'Line style',
-          category: categoryStyles,
-          showIf: (config) => config.drawStyle === GraphDrawStyle.Line,
-          editor: LineStyleEditor,
-          override: LineStyleEditor,
-          process: identityOverrideProcessor,
-          shouldApply: (field) => field.type === FieldType.number,
-        })
-        .addCustomEditor<NullEditorSettings, boolean>({
-          id: 'spanNulls',
-          path: 'spanNulls',
-          name: 'Connect null values',
-          category: categoryStyles,
-          defaultValue: false,
-          editor: SpanNullsEditor,
-          override: SpanNullsEditor,
-          showIf: (config) => config.drawStyle === GraphDrawStyle.Line,
-          shouldApply: (field) => field.type !== FieldType.time,
-          process: identityOverrideProcessor,
-          settings: { isTime },
-        })
-        .addCustomEditor<NullEditorSettings, boolean>({
-          id: 'insertNulls',
-          path: 'insertNulls',
-          name: 'Disconnect values',
-          category: categoryStyles,
-          defaultValue: false,
-          editor: InsertNullsEditor,
-          override: InsertNullsEditor,
-          showIf: (config) => config.drawStyle === GraphDrawStyle.Line,
-          shouldApply: (field) => field.type !== FieldType.time,
-          process: identityOverrideProcessor,
-          settings: { isTime },
-        })
-        .addRadio({
-          path: 'showPoints',
-          name: 'Show points',
-          category: categoryStyles,
-          defaultValue: graphFieldOptions.showPoints[0].value,
-          settings: {
-            options: graphFieldOptions.showPoints,
-          },
-          showIf: (config) => config.drawStyle !== GraphDrawStyle.Points,
-        })
-        .addSliderInput({
-          path: 'pointSize',
-          name: 'Point size',
-          category: categoryStyles,
-          defaultValue: 5,
-          settings: {
-            min: 1,
-            max: 40,
-            step: 1,
-            ariaLabelForHandle: 'Point size',
-          },
-          showIf: (config) => config.showPoints !== VisibilityMode.Never || config.drawStyle === GraphDrawStyle.Points,
-        });
->>>>>>> deeb1d85
+      addPointAndLineStyles(cfg, builder, isTime, false);
 
       commonOptionsBuilder.addStackingConfig(builder, cfg.stacking, categoryStyles);
 
