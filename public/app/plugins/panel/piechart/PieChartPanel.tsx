--- conflicted
+++ resolved
@@ -17,31 +17,8 @@
 export class PieChartPanel extends PureComponent<Props> {
   render() {
     const { width, height, options } = this.props;
-
-<<<<<<< HEAD
-    const datapoints: PieChartDataPoint[] = [];
-    if (data) {
-      const vmSeries = processTimeSeries({
-        data,
-        nullValueMode: NullValueMode.Null,
-      });
-
-      for (let i = 0; i < vmSeries.length; i++) {
-        const serie = vmSeries[i];
-        if (serie) {
-          datapoints.push({
-            value: 7, // serie.stats[valueOptions.stat],
-            name: serie.label,
-            color: serie.color,
-          });
-        }
-      }
-    }
-    // TODO: support table data
-=======
-    // TODO -- only process when the data/config changes
+    
     const values = getSingleStatValues(this.props);
->>>>>>> 4db91457
 
     return (
       <PieChart
