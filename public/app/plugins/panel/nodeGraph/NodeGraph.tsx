import { css } from '@emotion/css';
import cx from 'classnames';
import { memo, MouseEvent, useCallback, useEffect, useMemo, useState } from 'react';
import useMeasure from 'react-use/lib/useMeasure';

import { DataFrame, GrafanaTheme2, LinkModel } from '@grafana/data';
import { Icon, Spinner, useStyles2 } from '@grafana/ui';

import { Edge } from './Edge';
import { EdgeLabel } from './EdgeLabel';
import { Legend } from './Legend';
import { Marker } from './Marker';
import { Node } from './Node';
import { ViewControls } from './ViewControls';
import { Config, defaultConfig, useLayout } from './layout';
<<<<<<< HEAD
import { EdgeDatumLayout, NodeDatum, NodesMarker, ZoomMode } from './types';
=======
import { EdgeNameOverrides, NodeNameOverrides } from './panelcfg.gen';
import { EdgeDatum, NodeDatum, NodesMarker } from './types';
>>>>>>> 253f3838
import { useCategorizeFrames } from './useCategorizeFrames';
import { useContextMenu } from './useContextMenu';
import { useFocusPositionOnLayout } from './useFocusPositionOnLayout';
import { useHighlight } from './useHighlight';
import { usePanning } from './usePanning';
import { useZoom } from './useZoom';
import { processNodes, Bounds, findConnectedNodesForEdge, findConnectedNodesForNode } from './utils';

const getStyles = (theme: GrafanaTheme2) => ({
  wrapper: css({
    label: 'wrapper',
    height: '100%',
    width: '100%',
    overflow: 'hidden',
    position: 'relative',
  }),

  svg: css({
    label: 'svg',
    height: '100%',
    width: '100%',
    overflow: 'visible',
    fontSize: '10px',
    cursor: 'move',
  }),

  svgPanning: css({
    label: 'svgPanning',
    userSelect: 'none',
  }),

  noDataMsg: css({
    height: '100%',
    width: '100%',
    display: 'grid',
    placeItems: 'center',
    fontSize: theme.typography.h4.fontSize,
    color: theme.colors.text.secondary,
  }),

  mainGroup: css({
    label: 'mainGroup',
    willChange: 'transform',
  }),

  viewControls: css({
    label: 'viewControls',
    position: 'absolute',
    left: '2px',
    bottom: '3px',
    right: 0,
    display: 'flex',
    alignItems: 'flex-end',
    justifyContent: 'space-between',
    pointerEvents: 'none',
  }),
  legend: css({
    label: 'legend',
    background: theme.colors.background.secondary,
    boxShadow: theme.shadows.z1,
    paddingBottom: '5px',
    marginRight: '10px',
  }),
  viewControlsWrapper: css({
    marginLeft: 'auto',
  }),
  alert: css({
    label: 'alert',
    padding: '5px 8px',
    fontSize: '10px',
    textShadow: '0 1px 0 rgba(0, 0, 0, 0.2)',
    borderRadius: theme.shape.radius.default,
    alignItems: 'center',
    position: 'absolute',
    top: 0,
    right: 0,
    background: theme.colors.warning.main,
    color: theme.colors.warning.contrastText,
  }),
  loadingWrapper: css({
    label: 'loadingWrapper',
    height: '100%',
    display: 'flex',
    alignItems: 'center',
    justifyContent: 'center',
  }),
});

// Limits the number of visible nodes, mainly for performance reasons. Nodes above the limit are accessible by expanding
// parts of the graph. The specific number is arbitrary but should be a number of nodes where panning, zooming and other
// interactions will be without any lag for most users.
const defaultNodeCountLimit = 200;

interface Props {
  dataFrames: DataFrame[];
  getLinks: (dataFrame: DataFrame, rowIndex: number) => LinkModel[];
  nodeLimit?: number;
<<<<<<< HEAD
  panelId?: string;
  zoomMode?: ZoomMode;
}
export function NodeGraph({ getLinks, dataFrames, nodeLimit, panelId, zoomMode }: Props) {
=======
  nodeNameOverrides?: NodeNameOverrides;
  edgeNameOverrides?: EdgeNameOverrides;
}
export function NodeGraph({ getLinks, dataFrames, nodeLimit, nodeNameOverrides, edgeNameOverrides }: Props) {
>>>>>>> 253f3838
  const nodeCountLimit = nodeLimit || defaultNodeCountLimit;
  const { edges: edgesDataFrames, nodes: nodesDataFrames } = useCategorizeFrames(dataFrames);

  const [measureRef, { width, height }] = useMeasure();
  const [config, setConfig] = useState<Config>(defaultConfig);

  const firstNodesDataFrame = nodesDataFrames[0];
  const firstEdgesDataFrame = edgesDataFrames[0];

  // Ensure we use unique IDs for the marker tip elements, since IDs are global
  // in the entire HTML document. This prevents hidden tips when an earlier
  // occurence is hidden (editor is open in front of an existing node graph
  // panel) or when the earlier tips have different properties (color, size, or
  // shape for example).
  const svgIdNamespace = panelId || 'nodegraphpanel';

  // TODO we should be able to allow multiple dataframes for both edges and nodes, could be issue with node ids which in
  //  that case should be unique or figure a way to link edges and nodes dataframes together.
  const processed = useMemo(
    () => processNodes(firstNodesDataFrame, firstEdgesDataFrame, nodeNameOverrides, edgeNameOverrides),
    [firstEdgesDataFrame, firstNodesDataFrame, nodeNameOverrides, edgeNameOverrides]
  );

  // We need hover state here because for nodes we also highlight edges and for edges have labels separate to make
  // sure they are visible on top of everything else
  const { nodeHover, setNodeHover, clearNodeHover, edgeHover, setEdgeHover, clearEdgeHover } = useHover();
  const [hoveringIds, setHoveringIds] = useState<string[]>([]);
  useEffect(() => {
    let linked: string[] = [];
    if (nodeHover) {
      linked = findConnectedNodesForNode(processed.nodes, processed.edges, nodeHover);
    } else if (edgeHover) {
      linked = findConnectedNodesForEdge(processed.nodes, processed.edges, edgeHover);
    }
    setHoveringIds(linked);
  }, [nodeHover, edgeHover, processed]);

  // This is used for navigation from grid to graph view. This node will be centered and briefly highlighted.
  const [focusedNodeId, setFocusedNodeId] = useState<string>();
  const setFocused = useCallback((e: MouseEvent, m: NodesMarker) => setFocusedNodeId(m.node.id), [setFocusedNodeId]);

  // May seem weird that we do layout first and then limit the nodes shown but the problem is we want to keep the node
  // position stable which means we need the full layout first and then just visually hide the nodes. As hiding/showing
  // nodes should not have effect on layout it should not be recalculated.
  const { nodes, edges, markers, bounds, hiddenNodesCount, loading } = useLayout(
    processed.nodes,
    processed.edges,
    config,
    nodeCountLimit,
    width,
    focusedNodeId,
    processed.hasFixedPositions
  );

  // If we move from grid to graph layout, and we have focused node lets get its position to center there. We want to
  // do it specifically only in that case.
  const focusPosition = useFocusPositionOnLayout(config, nodes, focusedNodeId);
  const { panRef, zoomRef, onStepUp, onStepDown, isPanning, position, scale, isMaxZoom, isMinZoom } = usePanAndZoom(
    bounds,
    focusPosition,
    zoomMode
  );

  const { onEdgeOpen, onNodeOpen, MenuComponent } = useContextMenu(
    getLinks,
    firstNodesDataFrame,
    firstEdgesDataFrame,
    config,
    setConfig,
    setFocusedNodeId
  );
  const styles = useStyles2(getStyles);

  // This cannot be inline func, or it will create infinite render cycle.
  const topLevelRef = useCallback(
    (r: HTMLDivElement) => {
      measureRef(r);
      zoomRef.current = r;
    },
    [measureRef, zoomRef]
  );

  const highlightId = useHighlight(focusedNodeId);

  return (
    <div ref={topLevelRef} className={styles.wrapper}>
      {loading ? (
        <div className={styles.loadingWrapper}>
          Computing layout&nbsp;
          <Spinner />
        </div>
      ) : null}

      {dataFrames.length && processed.nodes.length ? (
        <svg
          ref={panRef}
          viewBox={`${-(width / 2)} ${-(height / 2)} ${width} ${height}`}
          className={cx(styles.svg, isPanning && styles.svgPanning)}
        >
          <g
            className={styles.mainGroup}
            style={{ transform: `scale(${scale}) translate(${Math.floor(position.x)}px, ${Math.floor(position.y)}px)` }}
          >
            {!config.gridLayout && (
              <Edges
                edges={edges}
                nodeHoveringId={nodeHover}
                edgeHoveringId={edgeHover}
                onClick={onEdgeOpen}
                onMouseEnter={setEdgeHover}
                onMouseLeave={clearEdgeHover}
                svgIdNamespace={svgIdNamespace}
              />
            )}
            <Nodes
              nodes={nodes}
              onMouseEnter={setNodeHover}
              onMouseLeave={clearNodeHover}
              onClick={onNodeOpen}
              hoveringIds={hoveringIds || [highlightId]}
            />

            <Markers markers={markers || []} onClick={setFocused} />
            {/*We split the labels from edges so that they are shown on top of everything else*/}
            {!config.gridLayout && <EdgeLabels edges={edges} nodeHoveringId={nodeHover} edgeHoveringId={edgeHover} />}
          </g>
        </svg>
      ) : (
        <div className={styles.noDataMsg}>No data</div>
      )}

      <div className={styles.viewControls}>
        {nodes.length ? (
          <div className={styles.legend}>
            <Legend
              sortable={config.gridLayout}
              nodes={nodes}
              sort={config.sort}
              onSort={(sort) => {
                setConfig({
                  ...config,
                  sort: sort,
                });
              }}
            />
          </div>
        ) : null}

        <div className={styles.viewControlsWrapper}>
          <ViewControls<Config>
            config={config}
            onConfigChange={(cfg) => {
              if (cfg.gridLayout !== config.gridLayout) {
                setFocusedNodeId(undefined);
              }
              setConfig(cfg);
            }}
            onMinus={onStepDown}
            onPlus={onStepUp}
            scale={scale}
            disableZoomIn={isMaxZoom}
            disableZoomOut={isMinZoom}
          />
        </div>
      </div>

      {hiddenNodesCount > 0 && (
        <div className={styles.alert} aria-label={'Nodes hidden warning'}>
          <Icon size="sm" name={'info-circle'} /> {hiddenNodesCount} nodes are hidden for performance reasons.
        </div>
      )}

      {MenuComponent}
    </div>
  );
}

// Active -> emphasized, inactive -> de-emphasized, and default -> normal styling
export type HoverState = 'active' | 'inactive' | 'default';

// These components are here as a perf optimisation to prevent going through all nodes and edges on every pan/zoom.
interface NodesProps {
  nodes: NodeDatum[];
  onMouseEnter: (id: string) => void;
  onMouseLeave: (id: string) => void;
  onClick: (event: MouseEvent<SVGElement>, node: NodeDatum) => void;
  hoveringIds?: string[];
}
const Nodes = memo(function Nodes(props: NodesProps) {
  return (
    <>
      {props.nodes.map((n) => (
        <Node
          key={n.id}
          node={n}
          onMouseEnter={props.onMouseEnter}
          onMouseLeave={props.onMouseLeave}
          onClick={props.onClick}
          hovering={
            !props.hoveringIds || props.hoveringIds.length === 0
              ? 'default'
              : props.hoveringIds?.includes(n.id)
                ? 'active'
                : 'inactive'
          }
        />
      ))}
    </>
  );
});

interface MarkersProps {
  markers: NodesMarker[];
  onClick: (event: MouseEvent<SVGElement>, marker: NodesMarker) => void;
}
const Markers = memo(function Nodes(props: MarkersProps) {
  return (
    <>
      {props.markers.map((m) => (
        <Marker key={'marker-' + m.node.id} marker={m} onClick={props.onClick} />
      ))}
    </>
  );
});

interface EdgesProps {
  edges: EdgeDatumLayout[];
  nodeHoveringId?: string;
  edgeHoveringId?: string;
  svgIdNamespace: string;
  onClick: (event: MouseEvent<SVGElement>, link: EdgeDatumLayout) => void;
  onMouseEnter: (id: string) => void;
  onMouseLeave: (id: string) => void;
}
const Edges = memo(function Edges(props: EdgesProps) {
  return (
    <>
      {props.edges.map((e) => (
        <Edge
          key={e.id}
          edge={e}
          hovering={
            (e.source as NodeDatum).id === props.nodeHoveringId ||
            (e.target as NodeDatum).id === props.nodeHoveringId ||
            props.edgeHoveringId === e.id
          }
          onClick={props.onClick}
          onMouseEnter={props.onMouseEnter}
          onMouseLeave={props.onMouseLeave}
          svgIdNamespace={props.svgIdNamespace}
        />
      ))}
    </>
  );
});

interface EdgeLabelsProps {
  edges: EdgeDatumLayout[];
  nodeHoveringId?: string;
  edgeHoveringId?: string;
}
const EdgeLabels = memo(function EdgeLabels(props: EdgeLabelsProps) {
  return (
    <>
      {props.edges.map((e, index) => {
        // We show the edge label in case user hovers over the edge directly or if they hover over node edge is
        // connected to.
        const shouldShow =
          (e.source as NodeDatum).id === props.nodeHoveringId ||
          (e.target as NodeDatum).id === props.nodeHoveringId ||
          props.edgeHoveringId === e.id;

        const hasStats = e.mainStat || e.secondaryStat;
        return shouldShow && hasStats && <EdgeLabel key={e.id} edge={e} />;
      })}
    </>
  );
});

function usePanAndZoom(bounds: Bounds, focus?: { x: number; y: number }, zoomMode?: ZoomMode) {
  const { scale, onStepDown, onStepUp, ref, isMax, isMin } = useZoom({ zoomMode });
  const { state: panningState, ref: panRef } = usePanning<SVGSVGElement>({
    scale,
    bounds,
    focus,
  });
  const { position, isPanning } = panningState;
  return { zoomRef: ref, panRef, position, isPanning, scale, onStepDown, onStepUp, isMaxZoom: isMax, isMinZoom: isMin };
}

function useHover() {
  const [nodeHover, setNodeHover] = useState<string | undefined>(undefined);
  const clearNodeHover = useCallback(() => setNodeHover(undefined), [setNodeHover]);
  const [edgeHover, setEdgeHover] = useState<string | undefined>(undefined);
  const clearEdgeHover = useCallback(() => setEdgeHover(undefined), [setEdgeHover]);

  return { nodeHover, setNodeHover, clearNodeHover, edgeHover, setEdgeHover, clearEdgeHover };
}<|MERGE_RESOLUTION|>--- conflicted
+++ resolved
@@ -13,12 +13,8 @@
 import { Node } from './Node';
 import { ViewControls } from './ViewControls';
 import { Config, defaultConfig, useLayout } from './layout';
-<<<<<<< HEAD
+import { EdgeNameOverrides, NodeNameOverrides } from './panelcfg.gen';
 import { EdgeDatumLayout, NodeDatum, NodesMarker, ZoomMode } from './types';
-=======
-import { EdgeNameOverrides, NodeNameOverrides } from './panelcfg.gen';
-import { EdgeDatum, NodeDatum, NodesMarker } from './types';
->>>>>>> 253f3838
 import { useCategorizeFrames } from './useCategorizeFrames';
 import { useContextMenu } from './useContextMenu';
 import { useFocusPositionOnLayout } from './useFocusPositionOnLayout';
@@ -116,17 +112,20 @@
   dataFrames: DataFrame[];
   getLinks: (dataFrame: DataFrame, rowIndex: number) => LinkModel[];
   nodeLimit?: number;
-<<<<<<< HEAD
   panelId?: string;
   zoomMode?: ZoomMode;
-}
-export function NodeGraph({ getLinks, dataFrames, nodeLimit, panelId, zoomMode }: Props) {
-=======
   nodeNameOverrides?: NodeNameOverrides;
   edgeNameOverrides?: EdgeNameOverrides;
 }
-export function NodeGraph({ getLinks, dataFrames, nodeLimit, nodeNameOverrides, edgeNameOverrides }: Props) {
->>>>>>> 253f3838
+export function NodeGraph({
+  getLinks,
+  dataFrames,
+  nodeLimit,
+  panelId,
+  zoomMode,
+  nodeNameOverrides,
+  edgeNameOverrides,
+}: Props) {
   const nodeCountLimit = nodeLimit || defaultNodeCountLimit;
   const { edges: edgesDataFrames, nodes: nodesDataFrames } = useCategorizeFrames(dataFrames);
 
