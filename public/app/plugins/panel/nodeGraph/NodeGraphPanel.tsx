--- conflicted
+++ resolved
@@ -25,17 +25,12 @@
   return (
     <div style={{ width, height }}>
       <NodeGraph
-<<<<<<< HEAD
+        edgeNameOverrides={options.edgeNameOverrides}
+        nodeNameOverrides={options.nodeNameOverrides}
         dataFrames={memoizedGetNodeGraphDataFrames(data.series, options)}
         getLinks={getLinks}
         panelId={panelId}
         zoomMode={options.zoomMode}
-=======
-        edgeNameOverrides={options.edgeNameOverrides}
-        nodeNameOverrides={options.nodeNameOverrides}
-        dataFrames={memoizedGetNodeGraphDataFrames(data.series, options)}
-        getLinks={getLinks}
->>>>>>> 253f3838
       />
     </div>
   );
