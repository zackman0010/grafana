--- conflicted
+++ resolved
@@ -1,22 +1,12 @@
 import { Action, KBarProvider } from 'kbar';
-<<<<<<< HEAD
-import React, { ComponentType } from 'react';
-import { DragDropContext, DropResult } from 'react-beautiful-dnd';
-=======
 import { Component, ComponentType } from 'react';
->>>>>>> 970cafa2
 import { Provider } from 'react-redux';
 import { Router, Redirect, Switch, RouteComponentProps, MemoryRouter } from 'react-router-dom';
 import { CompatRouter, CompatRoute } from 'react-router-dom-v5-compat';
 
-import { DataQuery, getNextRefId } from '@grafana/data';
+import { DataQuery } from '@grafana/data';
 import { config, locationService, navigationLogger, reportInteraction } from '@grafana/runtime';
-<<<<<<< HEAD
-import { ErrorBoundaryAlert, GlobalStyles, ModalRoot, PortalContainer } from '@grafana/ui';
-import { IconButton } from '@grafana/ui/';
-=======
-import { ErrorBoundaryAlert, GlobalStyles, ModalRoot, PortalContainer, Stack } from '@grafana/ui';
->>>>>>> 970cafa2
+import { ErrorBoundaryAlert, GlobalStyles, ModalRoot, PortalContainer, Stack, IconButton } from '@grafana/ui';
 import { getAppRoutes } from 'app/routes/routes';
 import { dispatch, getState, store } from 'app/store/store';
 
@@ -103,28 +93,6 @@
     dispatch(changeQueries({ exploreId, queries: newQueries }));
   };
 
-  onDragEnd = (result: DropResult) => {
-    // TODO: This is a temporary solution to add a query to the explore pane
-    // Currently DragDropContext doesn't have ability to send a payload with the drop event
-    // For now, regardless of what is sent from query library app, we always add a flame_graph
-    if (result.source.droppableId === 'query-history-app') {
-      const payload = {
-        datasource: {
-          type: 'grafana-testdata-datasource',
-          uid: 'PD8C576611E62080A',
-        },
-        scenarioId: 'flame_graph',
-      };
-
-      const exploreId = Object.keys(getState().explore.panes)[0];
-      const queries = getState().explore.panes[exploreId]?.queries;
-
-      if (queries) {
-        this.onChangeQueries([...queries, { ...payload, refId: getNextRefId(queries) }]);
-      }
-    }
-  };
-
   render() {
     const { app } = this.props;
     const { ready } = this.state;
@@ -139,26 +107,6 @@
     };
 
     return (
-<<<<<<< HEAD
-      <DragDropContext onDragEnd={this.onDragEnd}>
-        <Provider store={store}>
-          <ErrorBoundaryAlert style="page">
-            <GrafanaContext.Provider value={app.context}>
-              <ThemeProvider value={config.theme2}>
-                <KBarProvider
-                  actions={[]}
-                  options={{ enableHistory: true, callbacks: { onSelectAction: commandPaletteActionSelected } }}
-                >
-                  <div className="grafana-app">
-                    <WindowSplitWrapper routes={ready && this.renderRoutes()} />
-                  </div>
-                </KBarProvider>
-              </ThemeProvider>
-            </GrafanaContext.Provider>
-          </ErrorBoundaryAlert>
-        </Provider>
-      </DragDropContext>
-=======
       <Provider store={store}>
         <ErrorBoundaryAlert style="page">
           <GrafanaContext.Provider value={app.context}>
@@ -167,37 +115,14 @@
                 actions={[]}
                 options={{ enableHistory: true, callbacks: { onSelectAction: commandPaletteActionSelected } }}
               >
-                <Router history={locationService.getHistory()}>
-                  <CompatRouter>
-                    <ModalsContextProvider>
-                      <GlobalStyles />
-                      <div className="grafana-app">
-                        <AppChrome>
-                          <AngularRoot />
-                          <AppNotificationList />
-                          <Stack gap={0} grow={1} direction="column">
-                            {pageBanners.map((Banner, index) => (
-                              <Banner key={index.toString()} />
-                            ))}
-                            {ready && this.renderRoutes()}
-                          </Stack>
-                          {bodyRenderHooks.map((Hook, index) => (
-                            <Hook key={index.toString()} />
-                          ))}
-                        </AppChrome>
-                      </div>
-                      <LiveConnectionWarning />
-                      <ModalRoot />
-                      <PortalContainer />
-                    </ModalsContextProvider>
-                  </CompatRouter>
-                </Router>
+                <div className="grafana-app">
+                  <WindowSplitWrapper routes={ready && this.renderRoutes()} />
+                </div>
               </KBarProvider>
             </ThemeProvider>
           </GrafanaContext.Provider>
         </ErrorBoundaryAlert>
       </Provider>
->>>>>>> 970cafa2
     );
   }
 }
@@ -221,12 +146,14 @@
           <ModalsContextProvider>
             <GlobalStyles />
             <AppChrome>
-              {pageBanners.map((Banner, index) => (
-                <Banner key={index.toString()} />
-              ))}
               <AngularRoot />
               <AppNotificationList />
-              {props.routes}
+              <Stack gap={0} grow={1} direction="column">
+                {pageBanners.map((Banner, index) => (
+                  <Banner key={index.toString()} />
+                ))}
+                {props.routes}
+              </Stack>
               {bodyRenderHooks.map((Hook, index) => (
                 <Hook key={index.toString()} />
               ))}
