--- conflicted
+++ resolved
@@ -14,7 +14,6 @@
 import { alertingApi } from '../features/alerting/unified/api/alertingApi';
 import { folderAPI } from '../features/folders/api';
 import { iamApi } from '../features/iam/api/api';
-import { provisioningAPI } from '../features/provisioning/api';
 
 import { setStore } from './store';
 
@@ -45,10 +44,7 @@
         userPreferencesAPI.middleware,
         provisioningAPI.middleware,
         iamApi.middleware,
-<<<<<<< HEAD
-=======
         provisioningAPI.middleware,
->>>>>>> 607d39b5
         folderAPI.middleware,
         ...extraMiddleware
       ),
