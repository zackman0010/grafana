--- conflicted
+++ resolved
@@ -52,19 +52,11 @@
 	go.mongodb.org/mongo-driver v1.16.1 // indirect
 	go.uber.org/multierr v1.11.0 // indirect
 	golang.org/x/crypto v0.38.0 // indirect
-<<<<<<< HEAD
-	golang.org/x/exp v0.0.0-20240909161429-701f63a606c0 // indirect
-=======
->>>>>>> 60d82beb
 	golang.org/x/mod v0.24.0 // indirect
 	golang.org/x/sync v0.14.0 // indirect
 	golang.org/x/sys v0.33.0 // indirect
 	golang.org/x/text v0.25.0 // indirect
 	golang.org/x/tools v0.33.0 // indirect
-<<<<<<< HEAD
-	gopkg.in/ini.v1 v1.67.0 // indirect
-=======
->>>>>>> 60d82beb
 	gopkg.in/yaml.v2 v2.4.0 // indirect
 	gopkg.in/yaml.v3 v3.0.1 // indirect
 )