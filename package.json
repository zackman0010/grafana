{
  "author": "Grafana Labs",
  "license": "AGPL-3.0-only",
  "private": true,
  "name": "grafana",
  "version": "9.0.0-pre",
  "repository": "github:grafana/grafana",
  "scripts": {
    "api-tests": "jest --notify --watch --config=devenv/e2e-api-tests/jest.js",
    "build": "yarn i18n:compile && NODE_ENV=production webpack --config scripts/webpack/webpack.prod.js",
    "build:nominify": "yarn run build --env noMinify=1",
    "dev": "yarn i18n:compile && webpack --progress --color --config scripts/webpack/webpack.dev.js",
    "e2e": "./e2e/start-and-run-suite",
    "e2e:debug": "./e2e/start-and-run-suite debug",
    "e2e:dev": "./e2e/start-and-run-suite dev",
    "e2e:benchmark:live": "./e2e/start-and-run-suite benchmark live",
    "test": "jest --notify --watch",
    "test:coverage": "jest --coverage",
    "test:coverage:changes": "jest --coverage --changedSince=origin/main",
    "test:accessibility-report": "./scripts/generate-a11y-report.sh",
    "lint": "yarn run lint:ts && yarn run lint:sass",
    "lint:ts": "eslint . --ext .js,.tsx,.ts --cache",
    "lint:sass": "yarn stylelint '{public/sass,packages}/**/*.scss' --cache",
    "test:ci": "betterer ci && mkdir -p reports/junit && JEST_JUNIT_OUTPUT_DIR=reports/junit jest --ci --reporters=default --reporters=jest-junit -w ${TEST_MAX_WORKERS:-100%}",
    "lint:fix": "yarn lint:ts --fix",
    "packages:build": "lerna run clean && lerna run build --ignore @grafana-plugins/input-datasource",
    "packages:docsExtract": "rm -rf ./reports/docs && lerna run docsExtract",
    "packages:docsToMarkdown": "api-documenter markdown --input-folder ./reports/docs/ --output-folder ./docs/sources/packages_api/ --hugo",
    "packages:prepare": "lerna version --no-push --no-git-tag-version --force-publish --exact",
    "packages:publish": "lerna publish from-package --contents dist --no-verify-access",
    "packages:publishCanary": "lerna publish from-package --contents dist --dist-tag canary --yes --no-verify-access",
    "packages:publishLatest": "lerna publish from-package --contents dist --yes --no-verify-access",
    "packages:publishNext": "lerna publish from-package --contents dist --dist-tag next --yes --no-verify-access",
    "packages:publishTest": "lerna publish from-package --contents dist --dist-tag test --yes --no-verify-access",
    "packages:publishDev": "lerna publish from-package --contents dist --dist-tag dev --yes --registry http://grafana-npm.local:4873 --force-publish=*",
    "packages:typecheck": "lerna run typecheck",
    "packages:clean": "lerna run clean",
    "precommit": "yarn run lint-staged",
    "prettier:check": "prettier --check --list-different=false --loglevel=warn \"**/*.{ts,tsx,scss,md,mdx}\"",
    "prettier:checkDocs": "prettier --check --list-different=false --loglevel=warn \"docs/**/*.md\" \"packages/**/*.{ts,tsx,scss,md,mdx}\"",
    "prettier:write": "prettier --list-different \"**/*.{js,ts,tsx,scss,md,mdx}\" --write",
    "start": "yarn themes:generate && yarn dev --watch",
    "start:noTsCheck": "yarn start --env noTsCheck=1",
    "start:hot": "yarn themes:generate && NODE_ENV=hot yarn dev --config scripts/webpack/webpack.hot.js",
    "stats": "webpack --mode production --config scripts/webpack/webpack.prod.js --profile --json > compilation-stats.json",
    "storybook": "yarn workspace @grafana/ui storybook --ci",
    "storybook:build": "yarn workspace @grafana/ui storybook:build",
    "themes:generate": "ts-node --transpile-only --project ./scripts/cli/tsconfig.json ./scripts/cli/generateSassVariableFiles.ts",
    "typecheck": "tsc --noEmit && yarn run packages:typecheck",
    "plugins:build-bundled": "grafana-toolkit plugin:bundle-managed",
    "watch": "yarn start -d watch,start core:start --watchTheme",
    "ci:test-frontend": "yarn run test:ci && yarn grafana-toolkit node-version-check",
    "i18n:extract": "lingui extract",
    "i18n:compile": "lingui compile",
    "postinstall": "husky install",
    "betterer": "betterer",
    "betterer:stats": "ts-node --transpile-only --project ./scripts/cli/tsconfig.json ./scripts/cli/reportBettererStats.ts"
  },
  "grafana": {
    "whatsNewUrl": "https://grafana.com/docs/grafana/next/whatsnew/whats-new-in-v8-5/",
    "releaseNotesUrl": "https://grafana.com/docs/grafana/next/release-notes/"
  },
  "lint-staged": {
    "*.{js,ts,tsx}": [
      "betterer precommit",
      "eslint --ext .js,.tsx,.ts --cache --fix",
      "prettier --write"
    ],
    "*.{json,scss,md,mdx}": [
      "prettier --write"
    ],
    "*pkg/**/*.go": [
      "gofmt -w -s"
    ],
    "*.star": [
      "make drone"
    ]
  },
  "devDependencies": {
    "@babel/core": "7.17.8",
    "@babel/plugin-proposal-class-properties": "7.17.12",
    "@babel/plugin-proposal-nullish-coalescing-operator": "7.17.12",
    "@babel/plugin-proposal-object-rest-spread": "7.17.3",
    "@babel/plugin-proposal-optional-chaining": "7.17.12",
    "@babel/plugin-syntax-dynamic-import": "7.8.3",
    "@babel/plugin-transform-react-constant-elements": "7.17.12",
    "@babel/plugin-transform-runtime": "7.17.0",
    "@babel/plugin-transform-typescript": "7.17.12",
    "@babel/preset-env": "7.17.10",
    "@babel/preset-react": "7.17.12",
    "@babel/preset-typescript": "7.17.12",
    "@betterer/betterer": "5.3.5",
    "@betterer/cli": "5.3.5",
    "@betterer/regexp": "5.3.5",
    "@emotion/eslint-plugin": "11.7.0",
    "@grafana/api-documenter": "7.11.2",
    "@grafana/e2e": "workspace:*",
    "@grafana/eslint-config": "3.0.0",
    "@grafana/toolkit": "workspace:*",
    "@grafana/tsconfig": "^1.2.0-rc1",
    "@lingui/cli": "3.13.3",
    "@lingui/macro": "3.13.3",
    "@microsoft/api-extractor": "7.24.1",
    "@pmmmwh/react-refresh-webpack-plugin": "0.5.6",
    "@react-types/button": "3.4.5",
    "@react-types/menu": "3.5.3",
    "@react-types/overlays": "3.5.5",
    "@react-types/shared": "3.12.0",
    "@rtsao/plugin-proposal-class-properties": "7.0.1-patch.1",
    "@swc/core": "1.2.187",
    "@swc/helpers": "0.3.13",
    "@testing-library/dom": "8.13.0",
    "@testing-library/jest-dom": "5.16.4",
    "@testing-library/react": "12.1.4",
    "@testing-library/react-hooks": "8.0.0",
    "@testing-library/user-event": "14.2.0",
    "@types/angular": "1.8.4",
    "@types/angular-route": "1.7.2",
    "@types/classnames": "2.3.0",
    "@types/common-tags": "^1.8.0",
    "@types/d3": "7.1.0",
    "@types/d3-force": "^2.1.0",
    "@types/d3-scale-chromatic": "1.3.1",
    "@types/debounce-promise": "3.1.4",
    "@types/enzyme": "3.10.12",
    "@types/enzyme-adapter-react-16": "1.0.6",
    "@types/eslint": "8.4.2",
    "@types/file-saver": "2.0.5",
    "@types/google.analytics": "^0.0.42",
    "@types/grafana__slate-react": "npm:@types/slate-react@0.22.5",
    "@types/history": "4.7.11",
    "@types/hoist-non-react-statics": "3.3.1",
    "@types/jest": "27.4.1",
    "@types/jquery": "3.5.14",
    "@types/js-yaml": "^4.0.5",
    "@types/jsurl": "^1.2.28",
    "@types/lingui__macro": "^3",
    "@types/lodash": "4.14.182",
    "@types/logfmt": "^1.2.1",
    "@types/mousetrap": "1.6.9",
    "@types/node": "16.11.36",
    "@types/papaparse": "5.3.2",
    "@types/pluralize": "^0.0.29",
    "@types/prismjs": "1.26.0",
    "@types/rc-time-picker": "3.4.1",
    "@types/react": "17.0.42",
    "@types/react-beautiful-dnd": "13.1.2",
    "@types/react-dom": "17.0.14",
    "@types/react-grid-layout": "1.3.2",
    "@types/react-highlight-words": "0.16.4",
    "@types/react-loadable": "5.5.6",
    "@types/react-redux": "7.1.24",
    "@types/react-router-dom": "5.3.3",
    "@types/react-table": "7.7.12",
    "@types/react-test-renderer": "17.0.1",
    "@types/react-transition-group": "4.4.4",
    "@types/react-virtualized-auto-sizer": "1.0.1",
    "@types/react-window": "1.8.5",
    "@types/react-window-infinite-loader": "^1",
    "@types/redux-mock-store": "1.0.3",
    "@types/reselect": "2.2.0",
    "@types/semver": "7.3.9",
    "@types/slate": "0.47.2",
    "@types/slate-plain-serializer": "0.7.2",
    "@types/testing-library__jest-dom": "5.14.3",
    "@types/testing-library__react-hooks": "^3.2.0",
    "@types/tinycolor2": "1.4.3",
    "@types/uuid": "8.3.4",
    "@typescript-eslint/eslint-plugin": "5.25.0",
    "@typescript-eslint/parser": "5.25.0",
    "@wojtekmaj/enzyme-adapter-react-17": "0.6.7",
    "autoprefixer": "10.4.7",
    "axios": "0.27.2",
    "babel-jest": "27.5.1",
    "babel-loader": "8.2.5",
    "babel-plugin-angularjs-annotate": "0.10.0",
    "babel-plugin-macros": "3.1.0",
    "copy-webpack-plugin": "9.0.1",
    "css-loader": "6.7.1",
    "css-minimizer-webpack-plugin": "4.0.0",
    "cypress": "9.5.1",
    "enzyme": "3.11.0",
    "enzyme-to-json": "3.6.2",
    "eslint": "8.15.0",
    "eslint-config-prettier": "8.5.0",
    "eslint-plugin-import": "^2.26.0",
    "eslint-plugin-jest": "26.2.2",
    "eslint-plugin-jsdoc": "39.3.0",
    "eslint-plugin-lodash": "7.4.0",
    "eslint-plugin-react": "7.29.4",
    "eslint-plugin-react-hooks": "4.3.0",
    "eslint-webpack-plugin": "3.1.1",
    "expose-loader": "4.0.0",
    "file-loader": "6.2.0",
    "fork-ts-checker-webpack-plugin": "7.2.11",
    "fs-extra": "10.1.0",
    "glob": "8.0.3",
    "html-loader": "3.1.0",
    "html-webpack-plugin": "5.5.0",
    "http-server": "14.1.0",
    "husky": "8.0.1",
    "iconscout-unicons-tarball": "https://github.com/grafana/icons/tarball/63056cd833ba7ee4e94904492b3a8c0cabc38d28",
    "jest": "27.5.1",
    "jest-canvas-mock": "2.4.0",
    "jest-date-mock": "1.0.8",
    "jest-fail-on-console": "2.4.1",
    "jest-junit": "13.2.0",
    "jest-matcher-utils": "27.5.1",
    "jest-mock-console": "1.2.3",
    "lerna": "^4.0.0",
    "lint-staged": "12.4.1",
    "mini-css-extract-plugin": "2.6.0",
    "mutationobserver-shim": "0.3.7",
    "ngtemplate-loader": "2.1.0",
    "node-notifier": "10.0.1",
    "nodemon": "2.0.16",
    "postcss": "8.4.14",
    "postcss-loader": "7.0.0",
    "postcss-reporter": "7.0.5",
    "postcss-scss": "4.0.4",
    "prettier": "2.6.2",
    "raw-loader": "4.0.2",
    "react-refresh": "0.11.0",
    "react-select-event": "5.5.0",
    "react-test-renderer": "17.0.2",
    "redux-mock-store": "1.5.4",
    "rimraf": "3.0.2",
    "sass": "1.51.0",
    "sass-loader": "13.0.0",
    "sinon": "14.0.0",
    "style-loader": "3.3.1",
    "stylelint": "14.8.2",
    "stylelint-config-prettier": "9.0.3",
    "stylelint-config-sass-guidelines": "9.0.1",
    "terser-webpack-plugin": "5.3.1",
    "testing-library-selector": "0.2.1",
    "ts-jest": "27.1.3",
    "ts-loader": "9.2.6",
    "ts-node": "10.7.0",
    "typescript": "4.6.4",
    "wait-on": "6.0.1",
    "webpack": "5.72.1",
    "webpack-bundle-analyzer": "4.5.0",
    "webpack-cli": "4.9.2",
    "webpack-dev-server": "4.9.0",
    "webpack-merge": "5.8.0"
  },
  "dependencies": {
    "@emotion/css": "11.9.0",
    "@emotion/react": "11.9.0",
    "@grafana/aws-sdk": "0.0.36",
    "@grafana/data": "workspace:*",
    "@grafana/e2e-selectors": "workspace:*",
    "@grafana/experimental": "^0.0.2-canary.30",
    "@grafana/google-sdk": "0.0.3",
    "@grafana/lezer-logql": "^0.0.11",
    "@grafana/runtime": "workspace:*",
    "@grafana/schema": "workspace:*",
    "@grafana/slate-react": "0.22.10-grafana",
    "@grafana/ui": "workspace:*",
    "@jaegertracing/jaeger-ui-components": "workspace:*",
    "@kusto/monaco-kusto": "5.1.3",
    "@lezer/common": "0.15.12",
    "@lezer/lr": "0.15.8",
    "@lingui/core": "3.13.3",
    "@lingui/react": "3.13.3",
    "@opentelemetry/api": "1.1.0",
    "@opentelemetry/exporter-collector": "0.25.0",
    "@opentelemetry/semantic-conventions": "1.2.0",
    "@popperjs/core": "2.11.5",
    "@react-aria/button": "3.4.4",
    "@react-aria/dialog": "3.1.9",
    "@react-aria/focus": "3.5.5",
    "@react-aria/interactions": "3.8.4",
    "@react-aria/menu": "3.4.4",
    "@react-aria/overlays": "3.8.2",
    "@react-aria/utils": "3.12.0",
    "@react-stately/collections": "3.3.8",
    "@react-stately/menu": "3.2.7",
    "@react-stately/tree": "3.2.4",
    "@reduxjs/toolkit": "1.8.1",
    "@sentry/browser": "6.19.7",
    "@sentry/types": "6.19.7",
    "@sentry/utils": "6.19.7",
    "@types/react-resizable": "3.0.0",
    "@visx/event": "2.6.0",
    "@visx/gradient": "2.10.0",
    "@visx/group": "2.10.0",
    "@visx/scale": "2.2.2",
    "@visx/shape": "2.10.0",
    "@visx/tooltip": "2.10.0",
    "@welldone-software/why-did-you-render": "7.0.1",
    "angular": "1.8.3",
    "angular-bindonce": "0.3.1",
    "angular-route": "1.8.3",
    "angular-sanitize": "1.8.3",
    "app": "link:./public/app",
    "baron": "3.0.3",
    "brace": "0.11.1",
    "calculate-size": "1.1.1",
    "centrifuge": "2.8.5",
    "classnames": "2.3.1",
    "comlink": "4.3.1",
    "common-tags": "1.8.2",
    "core-js": "3.22.5",
    "d3": "5.15.0",
    "d3-force": "^2.1.1",
    "d3-scale-chromatic": "1.5.0",
    "dangerously-set-html-content": "1.0.9",
    "date-fns": "2.28.0",
    "debounce-promise": "3.1.2",
    "emotion": "11.0.0",
    "eventemitter3": "4.0.7",
    "fast-deep-equal": "^3.1.3",
    "fast-json-patch": "3.1.1",
    "file-saver": "2.0.5",
    "history": "4.10.1",
    "hoist-non-react-statics": "3.3.2",
    "immer": "9.0.14",
    "immutable": "4.0.0",
    "jquery": "3.6.0",
    "js-yaml": "^4.1.0",
    "json-source-map": "0.6.1",
    "jsurl": "^0.1.5",
    "kbar": "0.1.0-beta.34",
    "lezer-promql": "0.22.0",
    "lodash": "4.17.21",
    "logfmt": "^1.3.2",
    "lru-cache": "7.10.1",
    "memoize-one": "6.0.0",
    "moment": "2.29.3",
    "moment-timezone": "0.5.34",
    "monaco-editor": "^0.31.1",
    "monaco-promql": "1.7.4",
    "mousetrap": "1.6.5",
    "mousetrap-global-bind": "1.1.0",
    "moveable": "0.29.8",
    "ol": "6.14.1",
    "papaparse": "5.3.2",
    "pluralize": "^8.0.0",
    "prismjs": "1.28.0",
    "prop-types": "15.8.1",
    "rc-cascader": "3.5.0",
    "rc-drawer": "4.4.3",
    "rc-slider": "9.7.5",
    "rc-time-picker": "3.7.3",
    "re-resizable": "6.9.9",
    "react": "17.0.2",
    "react-beautiful-dnd": "13.1.0",
    "react-diff-viewer": "^3.1.1",
    "react-dom": "17.0.2",
    "react-draggable": "4.4.5",
    "react-grid-layout": "1.3.4",
    "react-highlight-words": "0.18.0",
    "react-hook-form": "7.5.3",
    "react-inlinesvg": "2.3.0",
    "react-loadable": "5.5.0",
    "react-moveable": "0.32.7",
    "react-popper": "2.3.0",
    "react-popper-tooltip": "^4.3.1",
    "react-redux": "7.2.6",
    "react-resizable": "3.0.4",
    "react-reverse-portal": "^2.0.1",
    "react-router-dom": "^5.2.0",
    "react-select": "5.3.2",
    "react-split-pane": "0.1.92",
    "react-table": "7.8.0",
    "react-transition-group": "4.4.2",
    "react-use": "17.3.2",
    "react-virtualized-auto-sizer": "1.0.6",
    "react-window": "1.8.7",
    "react-window-infinite-loader": "^1.0.7",
    "redux": "4.2.0",
    "redux-thunk": "2.4.1",
    "regenerator-runtime": "0.13.9",
    "reselect": "4.1.5",
    "rst2html": "github:thoward/rst2html#990cb89f2a300cdd9151790be377c4c0840df809",
    "rxjs": "7.5.5",
    "sass": "link:./public/sass",
    "search-query-parser": "1.6.0",
    "selecto": "1.16.2",
    "semver": "7.3.7",
    "slate": "0.47.8",
    "slate-plain-serializer": "0.7.10",
    "symbol-observable": "4.0.0",
    "test": "link:./public/test",
    "tether-drop": "https://github.com/torkelo/drop",
    "tinycolor2": "1.4.2",
    "tslib": "2.4.0",
    "uplot": "1.6.20",
    "uuid": "8.3.2",
    "vendor": "link:./public/vendor",
    "visjs-network": "4.25.0",
    "whatwg-fetch": "3.6.2"
  },
  "resolutions": {
    "underscore": "1.13.3",
    "@types/slate": "0.47.2",
    "@microsoft/api-extractor-model": "7.17.3",
    "@rushstack/node-core-library": "3.45.5",
    "@rushstack/rig-package": "0.3.11",
    "@rushstack/ts-command-line": "4.11.0",
    "@storybook/react/webpack": "5.72.1",
    "node-fetch": "2.6.7"
  },
  "workspaces": {
    "packages": [
      "packages/*",
      "plugins-bundled/internal/*"
    ]
  },
  "engines": {
    "node": ">= 16"
  },
<<<<<<< HEAD
  "volta": {
    "node": "16.13.1"
  },
  "packageManager": "yarn@3.2.0"
=======
  "packageManager": "yarn@3.2.1"
>>>>>>> 0cbe4fe6
}<|MERGE_RESOLUTION|>--- conflicted
+++ resolved
@@ -412,12 +412,8 @@
   "engines": {
     "node": ">= 16"
   },
-<<<<<<< HEAD
   "volta": {
     "node": "16.13.1"
   },
-  "packageManager": "yarn@3.2.0"
-=======
   "packageManager": "yarn@3.2.1"
->>>>>>> 0cbe4fe6
 }