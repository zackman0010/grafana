{
  "author": "Grafana Labs",
  "license": "AGPL-3.0-only",
  "private": true,
  "name": "grafana",
  "version": "10.4.0-pre",
  "repository": "github:grafana/grafana",
  "scripts": {
    "prebuild": "yarn i18n:compile && yarn plugin:build",
    "build": "yarn prebuild & NODE_ENV=production webpack --progress --config scripts/webpack/webpack.prod.js",
    "build:nominify": "yarn run build --env noMinify=1",
    "dev": "yarn prebuild & NODE_ENV=dev webpack --progress --color --config scripts/webpack/webpack.dev.js",
    "e2e": "./e2e/start-and-run-suite",
    "e2e:debug": "./e2e/start-and-run-suite debug",
    "e2e:dev": "./e2e/start-and-run-suite dev",
    "e2e:benchmark:live": "./e2e/start-and-run-suite benchmark live",
    "e2e:enterprise": "./e2e/start-and-run-suite enterprise",
    "e2e:enterprise:dev": "./e2e/start-and-run-suite enterprise dev",
    "e2e:enterprise:debug": "./e2e/start-and-run-suite enterprise debug",
    "e2e:playwright": "yarn playwright test",
    "e2e:playwright:ui": "yarn playwright test --ui",
    "e2e:playwright:report": "yarn playwright show-report",
    "test": "jest --notify --watch",
    "test:coverage": "jest --coverage",
    "test:coverage:changes": "jest --coverage --changedSince=origin/main",
    "test:accessibility-report": "./scripts/generate-a11y-report.sh",
    "lint": "yarn run lint:ts && yarn run lint:sass",
    "lint:ts": "eslint . --ext .js,.tsx,.ts --cache",
    "lint:sass": "yarn stylelint '{public/sass,packages}/**/*.scss' --cache",
    "test:ci": "yarn i18n:compile && mkdir -p reports/junit && JEST_JUNIT_OUTPUT_DIR=reports/junit jest --ci --reporters=default --reporters=jest-junit -w ${TEST_MAX_WORKERS:-100%}",
    "lint:fix": "yarn lint:ts --fix",
    "packages:build": "lerna run build --ignore '@grafana-plugins/*'",
    "packages:clean": "rimraf ./npm-artifacts && lerna run clean --parallel",
    "packages:prepare": "lerna version --no-push --no-git-tag-version --force-publish --exact",
    "packages:pack": "mkdir -p ./npm-artifacts && lerna exec --no-private -- yarn pack --out \"../../npm-artifacts/%s-%v.tgz\"",
    "packages:typecheck": "lerna run typecheck",
    "prettier:check": "prettier --check --list-different=false --log-level=warn \"**/*.{ts,tsx,scss,md,mdx}\"",
    "prettier:checkDocs": "prettier --check --list-different=false --log-level=warn \"docs/**/*.md\" \"*.md\" \"packages/**/*.{ts,tsx,scss,md,mdx}\"",
    "prettier:write": "prettier --list-different \"**/*.{js,ts,tsx,scss,md,mdx}\" --write",
    "start": "yarn themes:generate && yarn dev --watch",
    "start:noTsCheck": "yarn start --env noTsCheck=1",
    "start:noLint": "yarn start --env noTsCheck=1 --env noLint=1",
    "stats": "webpack --mode production --config scripts/webpack/webpack.prod.js --profile --json > compilation-stats.json",
    "storybook": "yarn workspace @grafana/ui storybook --ci",
    "storybook:build": "yarn workspace @grafana/ui storybook:build",
    "themes:generate": "esbuild --target=es6 ./scripts/cli/generateSassVariableFiles.ts --bundle --platform=node --tsconfig=./scripts/cli/tsconfig.json | node",
    "themes:usage": "eslint . --ext .tsx,.ts --ignore-pattern '*.test.ts*' --ignore-pattern '*.spec.ts*' --cache --rule '{ @grafana/theme-token-usage: \"error\" }'",
    "typecheck": "tsc --noEmit && yarn run packages:typecheck",
    "plugins:build-bundled": "find plugins-bundled -name package.json -not -path '*/node_modules/*' -execdir yarn build \\;",
    "watch": "yarn start -d watch,start core:start --watchTheme",
    "ci:test-frontend": "yarn run test:ci",
    "i18n:clean": "rimraf public/locales/en-US/grafana.json",
    "i18n:extract": "yarn run i18next -c public/locales/i18next-parser.config.js 'public/**/*.{tsx,ts}' 'packages/grafana-ui/**/*.{tsx,ts}' && yarn i18n:pseudo",
    "i18n:compile": "echo 'no i18n compile yet, all good'",
    "i18n:pseudo": "node ./public/locales/pseudo.js",
    "i18n:stats": "node ./scripts/cli/reportI18nStats.mjs",
    "betterer": "betterer",
    "betterer:merge": "betterer merge",
    "betterer:stats": "ts-node --transpile-only --project ./scripts/cli/tsconfig.json ./scripts/cli/reportBettererStats.ts",
    "betterer:issues": "ts-node --transpile-only --project ./scripts/cli/tsconfig.json ./scripts/cli/generateBettererIssues.ts",
    "generate-icons-bundle-cache-file": "node ./scripts/generate-icon-bundle.js",
    "plugin:build": "lerna run build --ignore=\"@grafana/*\" --ignore=\"@grafana-plugins/input-datasource\"",
    "plugin:build:commit": "lerna run build:commit --ignore=\"@grafana/*\" --ignore=\"@grafana-plugins/input-datasource\"",
    "plugin:build:dev": "lerna run dev --ignore=\"@grafana/*\" --ignore=\"@grafana-plugins/input-datasource\""
  },
  "grafana": {
    "whatsNewUrl": "https://grafana.com/docs/grafana/next/whatsnew/whats-new-in-v10-3/",
    "releaseNotesUrl": "https://grafana.com/docs/grafana/next/release-notes/"
  },
  "devDependencies": {
    "@babel/core": "7.23.7",
    "@babel/plugin-proposal-class-properties": "7.18.6",
    "@babel/plugin-proposal-nullish-coalescing-operator": "7.18.6",
    "@babel/plugin-proposal-object-rest-spread": "7.20.7",
    "@babel/plugin-proposal-optional-chaining": "7.21.0",
    "@babel/plugin-syntax-dynamic-import": "7.8.3",
    "@babel/plugin-transform-react-constant-elements": "7.23.3",
    "@babel/plugin-transform-runtime": "7.23.7",
    "@babel/plugin-transform-typescript": "7.23.6",
    "@babel/preset-env": "7.23.8",
    "@babel/preset-react": "7.23.3",
    "@babel/preset-typescript": "7.23.3",
    "@babel/runtime": "7.23.8",
    "@betterer/betterer": "5.4.0",
    "@betterer/cli": "5.4.0",
    "@betterer/eslint": "5.4.0",
    "@cypress/webpack-preprocessor": "6.0.1",
    "@emotion/eslint-plugin": "11.11.0",
    "@grafana/eslint-config": "7.0.0",
    "@grafana/eslint-plugin": "link:./packages/grafana-eslint-rules",
    "@grafana/plugin-e2e": "0.8.1",
    "@grafana/tsconfig": "^1.3.0-rc1",
<<<<<<< HEAD
    "@playwright/test": "^1.40.0",
    "@pmmmwh/react-refresh-webpack-plugin": "0.5.10",
    "@react-types/button": "3.9.0",
    "@react-types/menu": "3.9.2",
    "@react-types/overlays": "3.8.0",
=======
    "@pmmmwh/react-refresh-webpack-plugin": "0.5.11",
    "@react-types/button": "3.9.1",
    "@react-types/menu": "3.9.6",
    "@react-types/overlays": "3.8.4",
>>>>>>> 2080d49f
    "@react-types/shared": "3.21.0",
    "@rtsao/plugin-proposal-class-properties": "7.0.1-patch.1",
    "@swc/core": "1.3.38",
    "@swc/helpers": "0.4.14",
    "@testing-library/dom": "9.3.4",
    "@testing-library/jest-dom": "6.1.4",
    "@testing-library/react": "14.0.0",
    "@testing-library/user-event": "14.5.2",
    "@types/angular": "1.8.9",
    "@types/angular-route": "1.7.6",
    "@types/chance": "^1.1.3",
    "@types/common-tags": "^1.8.0",
    "@types/d3": "7.4.3",
    "@types/d3-force": "^3.0.0",
    "@types/d3-scale-chromatic": "3.0.3",
    "@types/debounce-promise": "3.1.9",
    "@types/diff": "^5",
    "@types/eslint": "8.44.0",
    "@types/file-saver": "2.0.7",
    "@types/glob": "^8.0.0",
    "@types/google.analytics": "^0.0.45",
    "@types/gtag.js": "^0.0.18",
    "@types/history": "4.7.11",
    "@types/hoist-non-react-statics": "3.3.5",
    "@types/jest": "29.5.11",
    "@types/jquery": "3.5.16",
    "@types/js-yaml": "^4.0.5",
    "@types/jsurl": "^1.2.28",
    "@types/lodash": "4.14.202",
    "@types/logfmt": "^1.2.3",
    "@types/lucene": "^2",
    "@types/marked": "5.0.2",
    "@types/mousetrap": "1.6.15",
    "@types/node": "20.8.10",
    "@types/node-forge": "^1",
    "@types/ol-ext": "npm:@siedlerchr/types-ol-ext@3.2.4",
    "@types/papaparse": "5.3.14",
    "@types/pluralize": "^0.0.33",
    "@types/prismjs": "1.26.3",
    "@types/react": "18.2.15",
    "@types/react-beautiful-dnd": "13.1.8",
    "@types/react-dom": "18.2.7",
    "@types/react-grid-layout": "1.3.2",
    "@types/react-highlight-words": "0.16.7",
    "@types/react-router-dom": "5.3.3",
    "@types/react-table": "7.7.19",
    "@types/react-test-renderer": "18.0.7",
    "@types/react-transition-group": "4.4.10",
    "@types/react-virtualized-auto-sizer": "1.0.1",
    "@types/react-window": "1.8.5",
    "@types/react-window-infinite-loader": "^1",
    "@types/redux-mock-store": "1.0.6",
    "@types/semver": "7.5.6",
    "@types/slate": "0.47.11",
    "@types/slate-plain-serializer": "0.7.2",
    "@types/slate-react": "0.22.9",
    "@types/systemjs": "6.13.1",
    "@types/testing-library__jest-dom": "5.14.9",
    "@types/tinycolor2": "1.4.6",
    "@types/uuid": "9.0.2",
    "@types/webpack-assets-manifest": "^5",
    "@types/yargs": "17.0.24",
    "@typescript-eslint/eslint-plugin": "6.18.1",
    "@typescript-eslint/parser": "6.18.1",
    "autoprefixer": "10.4.14",
    "babel-jest": "29.7.0",
    "babel-loader": "9.1.3",
    "babel-plugin-angularjs-annotate": "0.10.0",
    "babel-plugin-macros": "3.1.0",
    "blob-polyfill": "7.0.20220408",
    "browserslist": "^4.21.4",
    "chance": "^1.0.10",
    "chrome-remote-interface": "0.33.0",
    "codeowners": "^5.1.1",
    "copy-webpack-plugin": "11.0.0",
    "core-js": "3.33.0",
    "css-loader": "6.8.1",
    "css-minimizer-webpack-plugin": "5.0.1",
    "cypress": "13.1.0",
    "cypress-file-upload": "5.0.8",
    "esbuild": "0.18.12",
    "esbuild-loader": "3.0.1",
    "esbuild-plugin-browserslist": "^0.10.0",
    "eslint": "8.52.0",
    "eslint-config-prettier": "8.8.0",
    "eslint-plugin-import": "^2.26.0",
    "eslint-plugin-jest": "27.6.0",
    "eslint-plugin-jsdoc": "46.8.2",
    "eslint-plugin-jsx-a11y": "6.7.1",
    "eslint-plugin-lodash": "7.4.0",
    "eslint-plugin-react": "7.33.2",
    "eslint-plugin-react-hooks": "4.6.0",
    "eslint-webpack-plugin": "4.0.1",
    "expose-loader": "4.1.0",
    "fork-ts-checker-webpack-plugin": "8.0.0",
    "glob": "10.3.3",
    "html-loader": "4.2.0",
    "html-webpack-plugin": "5.5.3",
    "http-server": "14.1.1",
    "i18next-parser": "6.6.0",
    "jest": "29.7.0",
    "jest-canvas-mock": "2.5.2",
    "jest-date-mock": "1.0.8",
    "jest-environment-jsdom": "29.7.0",
    "jest-fail-on-console": "3.1.1",
    "jest-junit": "16.0.0",
    "jest-matcher-utils": "29.7.0",
    "lerna": "7.4.1",
    "mini-css-extract-plugin": "2.7.6",
    "msw": "1.3.2",
    "mutationobserver-shim": "0.3.7",
    "ngtemplate-loader": "2.1.0",
    "node-notifier": "10.0.1",
    "postcss": "8.4.31",
    "postcss-loader": "7.3.3",
    "postcss-reporter": "7.0.5",
    "postcss-scss": "4.0.6",
    "prettier": "3.0.0",
    "react-refresh": "0.14.0",
    "react-select-event": "5.5.1",
    "react-simple-compat": "1.2.3",
    "react-test-renderer": "18.2.0",
    "redux-mock-store": "1.5.4",
    "rimraf": "5.0.1",
    "rudder-sdk-js": "2.43.0",
    "sass": "1.69.4",
    "sass-loader": "13.3.2",
    "style-loader": "3.3.3",
    "stylelint": "15.11.0",
    "stylelint-config-prettier": "9.0.5",
    "stylelint-config-sass-guidelines": "10.0.0",
    "terser-webpack-plugin": "5.3.9",
    "testing-library-selector": "0.3.1",
    "tracelib": "1.0.1",
    "ts-jest": "29.1.1",
    "ts-node": "10.9.1",
    "typescript": "5.2.2",
    "webpack": "5.89.0",
    "webpack-bundle-analyzer": "4.9.0",
    "webpack-cli": "5.1.4",
    "webpack-dev-server": "4.15.1",
    "webpack-manifest-plugin": "5.0.0",
    "webpack-merge": "5.10.0",
    "yaml": "^2.0.0",
    "yargs": "^17.5.1"
  },
  "dependencies": {
    "@daybrush/utils": "1.13.0",
    "@emotion/css": "11.11.2",
    "@emotion/react": "11.11.3",
    "@fingerprintjs/fingerprintjs": "^3.4.2",
    "@floating-ui/react": "0.26.5",
    "@glideapps/glide-data-grid": "^5.2.1",
    "@grafana-plugins/grafana-azure-monitor-datasource": "workspace:*",
    "@grafana-plugins/grafana-testdata-datasource": "workspace:*",
    "@grafana-plugins/parca": "workspace:*",
    "@grafana/aws-sdk": "0.3.1",
    "@grafana/data": "workspace:*",
    "@grafana/e2e-selectors": "workspace:*",
    "@grafana/experimental": "1.7.5",
    "@grafana/faro-core": "^1.3.5",
    "@grafana/faro-web-sdk": "^1.3.5",
    "@grafana/flamegraph": "workspace:*",
    "@grafana/google-sdk": "0.1.2",
    "@grafana/lezer-logql": "0.2.2",
    "@grafana/lezer-traceql": "0.0.12",
    "@grafana/monaco-logql": "^0.0.7",
    "@grafana/runtime": "workspace:*",
    "@grafana/scenes": "1.28.6",
    "@grafana/schema": "workspace:*",
    "@grafana/ui": "workspace:*",
    "@kusto/monaco-kusto": "^7.4.0",
    "@leeoniya/ufuzzy": "1.0.14",
    "@lezer/common": "1.2.0",
    "@lezer/highlight": "1.1.3",
    "@lezer/lr": "1.3.3",
    "@locker/near-membrane-dom": "0.13.3",
    "@locker/near-membrane-shared": "0.13.3",
    "@locker/near-membrane-shared-dom": "0.13.3",
    "@opentelemetry/api": "1.6.0",
    "@opentelemetry/exporter-collector": "0.25.0",
    "@opentelemetry/semantic-conventions": "1.17.1",
    "@popperjs/core": "2.11.8",
    "@prometheus-io/lezer-promql": "^0.37.0-rc.1",
    "@react-aria/button": "3.8.0",
    "@react-aria/dialog": "3.5.3",
    "@react-aria/focus": "3.13.0",
    "@react-aria/interactions": "3.16.0",
    "@react-aria/menu": "3.10.0",
    "@react-aria/overlays": "3.15.0",
    "@react-aria/utils": "3.18.0",
    "@react-awesome-query-builder/core": "6.4.2",
    "@react-awesome-query-builder/ui": "6.4.2",
    "@react-stately/collections": "3.9.0",
    "@react-stately/menu": "3.5.3",
    "@react-stately/tree": "3.7.0",
    "@reduxjs/toolkit": "1.9.5",
    "@remix-run/router": "^1.5.0",
    "@testing-library/react-hooks": "^8.0.1",
    "@types/react-resizable": "3.0.7",
    "@types/trusted-types": "2.0.7",
    "@types/webpack-env": "1.18.4",
    "@visx/event": "3.3.0",
    "@visx/gradient": "3.3.0",
    "@visx/group": "3.3.0",
    "@visx/scale": "3.3.0",
    "@visx/shape": "3.3.0",
    "@visx/tooltip": "3.3.0",
    "@welldone-software/why-did-you-render": "7.0.1",
    "angular": "1.8.3",
    "angular-bindonce": "0.3.1",
    "angular-route": "1.8.3",
    "angular-sanitize": "1.8.3",
    "ansicolor": "1.1.100",
    "app": "link:./public/app",
    "baron": "3.0.3",
    "brace": "0.11.1",
    "calculate-size": "1.1.1",
    "centrifuge": "4.0.1",
    "classnames": "2.3.2",
    "combokeys": "^3.0.0",
    "comlink": "4.4.1",
    "common-tags": "1.8.2",
    "d3": "7.8.5",
    "d3-force": "3.0.0",
    "d3-scale-chromatic": "3.0.0",
    "dangerously-set-html-content": "1.0.9",
    "date-fns": "2.30.0",
    "debounce-promise": "3.1.2",
    "diff": "^5.1.0",
    "emotion": "11.0.0",
    "eventemitter3": "5.0.1",
    "fast-deep-equal": "^3.1.3",
    "fast-json-patch": "3.1.1",
    "file-saver": "2.0.5",
    "framework-utils": "^1.1.0",
    "history": "4.10.1",
    "hoist-non-react-statics": "3.3.2",
    "i18next": "^22.0.0",
    "i18next-browser-languagedetector": "^7.0.2",
    "immer": "10.0.2",
    "immutable": "4.3.1",
    "jquery": "3.7.0",
    "js-yaml": "^4.1.0",
    "json-markup": "^1.1.0",
    "json-source-map": "0.6.1",
    "jsurl": "^0.1.5",
    "kbar": "0.1.0-beta.44",
    "leven": "^4.0.0",
    "lodash": "4.17.21",
    "logfmt": "^1.3.2",
    "lru-cache": "10.0.0",
    "lru-memoize": "^1.1.0",
    "lucene": "^2.1.1",
    "marked": "5.1.1",
    "marked-mangle": "1.1.0",
    "memoize-one": "6.0.0",
    "ml-regression-polynomial": "^3.0.0",
    "ml-regression-simple-linear": "^3.0.0",
    "moment": "2.29.4",
    "moment-timezone": "0.5.43",
    "monaco-editor": "0.34.0",
    "monaco-promql": "1.7.4",
    "mousetrap": "1.6.5",
    "mousetrap-global-bind": "1.1.0",
    "moveable": "0.43.1",
    "nanoid": "^5.0.4",
    "node-forge": "^1.3.1",
    "ol": "7.4.0",
    "ol-ext": "4.0.10",
    "papaparse": "5.4.1",
    "pluralize": "^8.0.0",
    "prismjs": "1.29.0",
    "prop-types": "15.8.1",
    "pseudoizer": "^0.1.0",
    "rc-cascader": "3.20.0",
    "rc-drawer": "6.5.2",
    "rc-slider": "10.3.1",
    "rc-time-picker": "3.7.3",
    "rc-tree": "5.8.0",
    "re-resizable": "6.9.9",
    "react": "18.2.0",
    "react-beautiful-dnd": "13.1.1",
    "react-diff-viewer": "^3.1.1",
    "react-dom": "18.2.0",
    "react-draggable": "4.4.5",
    "react-dropzone": "^14.2.3",
    "react-grid-layout": "1.4.2",
    "react-highlight-words": "0.20.0",
    "react-hook-form": "^7.49.2",
    "react-i18next": "^12.0.0",
    "react-inlinesvg": "3.0.2",
    "react-loading-skeleton": "3.3.1",
    "react-moveable": "0.46.1",
    "react-popper": "2.3.0",
    "react-redux": "8.1.3",
    "react-resizable": "3.0.5",
    "react-responsive-carousel": "^3.2.23",
    "react-router-dom": "5.3.3",
    "react-router-dom-v5-compat": "^6.10.0",
    "react-select": "5.7.4",
    "react-split-pane": "0.1.92",
    "react-table": "7.8.0",
    "react-transition-group": "4.4.5",
    "react-use": "17.4.0",
    "react-virtual": "2.10.4",
    "react-virtualized-auto-sizer": "1.0.7",
    "react-window": "1.8.9",
    "react-window-infinite-loader": "1.0.9",
    "react-zoom-pan-pinch": "^3.3.0",
    "redux": "4.2.1",
    "redux-thunk": "2.4.2",
    "regenerator-runtime": "0.14.0",
    "reselect": "4.1.8",
    "rxjs": "7.8.1",
    "sass": "link:./public/sass",
    "selecto": "1.26.0",
    "semver": "7.5.4",
    "slate": "0.47.9",
    "slate-plain-serializer": "0.7.13",
    "slate-react": "0.22.10",
    "sql-formatter-plus": "^1.3.6",
    "symbol-observable": "4.0.0",
    "test": "link:./public/test",
    "tether-drop": "https://github.com/torkelo/drop",
    "tinycolor2": "1.6.0",
    "tslib": "2.6.0",
    "tween-functions": "^1.2.0",
    "uplot": "1.6.28",
    "uuid": "9.0.0",
    "vendor": "link:./public/vendor",
    "visjs-network": "4.25.0",
    "webpack-assets-manifest": "^5.1.0",
    "whatwg-fetch": "3.6.2",
    "xlsx": "https://cdn.sheetjs.com/xlsx-0.19.1/xlsx-0.19.1.tgz"
  },
  "resolutions": {
    "underscore": "1.13.6",
    "@types/slate": "0.47.11",
    "ngtemplate-loader/loader-utils": "^2.0.0",
    "semver@~7.0.0": "7.5.4",
    "semver@7.3.4": "7.5.4",
    "slate-dev-environment@^0.2.2": "patch:slate-dev-environment@npm:0.2.5#.yarn/patches/slate-dev-environment-npm-0.2.5-9aeb7da7b5.patch",
    "react-split-pane@0.1.92": "patch:react-split-pane@npm:0.1.92#.yarn/patches/react-split-pane-npm-0.1.92-93dbf51dff.patch",
    "@storybook/blocks@7.4.5": "patch:@storybook/blocks@npm%3A7.4.5#./.yarn/patches/@storybook-blocks-npm-7.4.5-5a2374564a.patch",
    "history@4.10.1": "patch:history@npm%3A4.10.1#./.yarn/patches/history-npm-4.10.1-ee217563ae.patch",
    "history@^4.9.0": "patch:history@npm%3A4.10.1#./.yarn/patches/history-npm-4.10.1-ee217563ae.patch"
  },
  "workspaces": {
    "packages": [
      "packages/*",
      "plugins-bundled/internal/*",
      "public/app/plugins/*/*"
    ]
  },
  "engines": {
    "node": ">= 20"
  },
  "packageManager": "yarn@4.0.0",
  "dependenciesMeta": {
    "prettier@3.0.0": {
      "unplugged": true
    }
  }
}<|MERGE_RESOLUTION|>--- conflicted
+++ resolved
@@ -90,18 +90,11 @@
     "@grafana/eslint-plugin": "link:./packages/grafana-eslint-rules",
     "@grafana/plugin-e2e": "0.8.1",
     "@grafana/tsconfig": "^1.3.0-rc1",
-<<<<<<< HEAD
     "@playwright/test": "^1.40.0",
-    "@pmmmwh/react-refresh-webpack-plugin": "0.5.10",
-    "@react-types/button": "3.9.0",
-    "@react-types/menu": "3.9.2",
-    "@react-types/overlays": "3.8.0",
-=======
     "@pmmmwh/react-refresh-webpack-plugin": "0.5.11",
     "@react-types/button": "3.9.1",
     "@react-types/menu": "3.9.6",
     "@react-types/overlays": "3.8.4",
->>>>>>> 2080d49f
     "@react-types/shared": "3.21.0",
     "@rtsao/plugin-proposal-class-properties": "7.0.1-patch.1",
     "@swc/core": "1.3.38",
