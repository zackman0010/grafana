{
  "author": "Grafana Labs",
  "license": "AGPL-3.0-only",
  "private": true,
  "name": "grafana",
  "version": "11.6.0-pre",
  "repository": "github:grafana/grafana",
  "scripts": {
    "build": "NODE_ENV=production nx exec --verbose -- webpack --config scripts/webpack/webpack.prod.js --progress",
    "build:nominify": "yarn run build -- --env noMinify=1",
    "build:stats": "NODE_ENV=production webpack --progress --config scripts/webpack/webpack.stats.js",
    "dev": "NODE_ENV=dev nx exec -- webpack --config scripts/webpack/webpack.dev.js",
    "e2e": "./e2e/start-and-run-suite",
    "e2e:old-arch": "./e2e/start-and-run-suite old-arch",
    "e2e:schema-v2": "./e2e/start-and-run-suite dashboards-schema-v2",
    "e2e:debug": "./e2e/start-and-run-suite debug",
    "e2e:dev": "./e2e/start-and-run-suite dev",
    "e2e:benchmark:live": "./e2e/start-and-run-suite benchmark live",
    "e2e:enterprise": "./e2e/start-and-run-suite enterprise",
    "e2e:enterprise:dev": "./e2e/start-and-run-suite enterprise dev",
    "e2e:enterprise:debug": "./e2e/start-and-run-suite enterprise debug",
    "e2e:playwright": "yarn playwright test",
    "e2e:playwright:server": "yarn e2e:plugin:build && ./e2e/plugin-e2e/start-and-run-suite",
    "e2e:storybook": "PORT=9001 ./e2e/run-suite storybook true",
    "e2e:plugin:build": "nx run-many -t build --projects='@test-plugins/*'",
    "e2e:plugin:build:dev": "nx run-many -t dev --projects='@test-plugins/*' --maxParallel=100",
    "test": "jest --notify --watch",
    "test:coverage": "jest --coverage",
    "test:coverage:changes": "jest --coverage --changedSince=origin/main",
    "test:accessibility-report": "./scripts/generate-a11y-report.sh",
    "lint": "yarn run lint:ts && yarn run lint:sass",
    "lint:ts": "eslint ./ ./public/app/extensions/ --cache --no-error-on-unmatched-pattern",
    "lint:sass": "yarn stylelint '{public/sass,packages}/**/*.scss' --cache",
    "test:ci": "mkdir -p reports/junit && JEST_JUNIT_OUTPUT_DIR=reports/junit jest --ci --reporters=default --reporters=jest-junit -w ${TEST_MAX_WORKERS:-100%} --shard=${TEST_SHARD:-1}/${TEST_SHARD_TOTAL:-1}",
    "lint:fix": "yarn lint:ts --fix",
    "packages:build": "nx run-many -t build --projects='tag:scope:package'",
    "packages:clean": "rimraf ./npm-artifacts && nx run-many -t clean --projects='tag:scope:package' --maxParallel=100",
    "packages:prepare": "lerna version --no-push --no-git-tag-version --force-publish --exact",
    "packages:pack": "mkdir -p ./npm-artifacts && lerna exec --no-private -- yarn pack --out \"../../npm-artifacts/%s-%v.tgz\"",
    "packages:typecheck": "nx run-many -t typecheck --projects='tag:scope:package'",
    "prettier:check": "prettier --check --list-different=false --log-level=warn \"**/*.{ts,tsx,scss,md,mdx,json,js}\"",
    "prettier:checkDocs": "prettier --check --list-different=false --log-level=warn \"docs/**/*.md\" \"*.md\" \"packages/**/*.{ts,tsx,scss,md,mdx,json}\"",
    "prettier:write": "prettier --list-different \"**/*.{js,ts,tsx,scss,md,mdx,json}\" --write",
    "start": "NODE_ENV=dev nx exec -- webpack --config scripts/webpack/webpack.dev.js --watch",
    "start:liveReload": "yarn start -- --env liveReload=1",
    "start:noTsCheck": "yarn start -- --env noTsCheck=1",
    "start:noLint": "yarn start -- --env noTsCheck=1 --env noLint=1",
    "stats": "webpack --mode production --config scripts/webpack/webpack.prod.js --profile --json > compilation-stats.json",
    "storybook": "yarn workspace @grafana/ui storybook --ci",
    "storybook:build": "yarn workspace @grafana/ui storybook:build",
    "themes-generate": "esbuild --target=es6 ./scripts/cli/generateSassVariableFiles.ts --bundle --platform=node --tsconfig=./scripts/cli/tsconfig.json | node",
    "themes:usage": "eslint . --ignore-pattern '*.test.ts*' --ignore-pattern '*.spec.ts*' --cache --plugin '@grafana' --rule '{ @grafana/theme-token-usage: \"error\" }'",
    "typecheck": "tsc --noEmit && yarn run packages:typecheck",
    "plugins:build-bundled": "echo 'bundled plugins are no longer supported'",
    "watch": "yarn start -d watch,start core:start --watchTheme",
    "ci:test-frontend": "yarn run test:ci",
    "i18n:stats": "node ./scripts/cli/reportI18nStats.mjs",
    "betterer": "betterer --tsconfig ./scripts/cli/tsconfig.json",
    "betterer:stats": "ts-node --transpile-only --project ./scripts/cli/tsconfig.json ./scripts/cli/reportBettererStats.ts",
    "betterer:issues": "ts-node --transpile-only --project ./scripts/cli/tsconfig.json ./scripts/cli/generateBettererIssues.ts",
    "betterer:ci": "betterer ci --tsconfig ./scripts/cli/tsconfig.json",
    "plugin:build": "nx run-many -t build --projects='tag:scope:plugin'",
    "plugin:build:commit": "nx run-many -t build:commit --projects='tag:scope:plugin'",
    "plugin:build:dev": "nx run-many -t dev --projects='tag:scope:plugin' --maxParallel=100",
    "generate-icons": "nx run grafana-icons:generate",
    "process-specs": "node --experimental-strip-types scripts/process-specs.ts",
    "generate-apis": "yarn process-specs && rtk-query-codegen-openapi ./scripts/generate-rtk-apis.ts"
  },
  "grafana": {
    "whatsNewUrl": "https://grafana.com/docs/grafana/next/whatsnew/whats-new-in-v%[1]s-%[2]s/",
    "releaseNotesUrl": "https://grafana.com/docs/grafana/next/release-notes/"
  },
  "devDependencies": {
    "@babel/core": "7.26.9",
    "@babel/preset-env": "7.26.9",
    "@babel/runtime": "7.26.9",
    "@betterer/betterer": "5.4.0",
    "@betterer/cli": "5.4.0",
    "@cypress/webpack-preprocessor": "6.0.2",
    "@emotion/eslint-plugin": "11.12.0",
    "@grafana/eslint-config": "8.0.0",
    "@grafana/eslint-plugin": "link:./packages/grafana-eslint-rules",
    "@grafana/plugin-e2e": "1.17.1",
    "@grafana/tsconfig": "^2.0.0",
    "@manypkg/get-packages": "^2.2.0",
    "@npmcli/package-json": "^5.2.0",
    "@playwright/test": "1.50.1",
    "@pmmmwh/react-refresh-webpack-plugin": "0.5.15",
    "@react-types/button": "3.10.2",
    "@react-types/menu": "3.9.14",
    "@react-types/overlays": "3.8.12",
    "@react-types/shared": "3.27.0",
    "@rsdoctor/webpack-plugin": "^0.4.6",
    "@rtk-query/codegen-openapi": "^2.0.0",
    "@rtsao/plugin-proposal-class-properties": "7.0.1-patch.1",
    "@stylistic/eslint-plugin-ts": "^3.0.0",
    "@swc/core": "1.10.12",
    "@swc/helpers": "0.5.15",
    "@testing-library/dom": "10.4.0",
    "@testing-library/jest-dom": "6.6.3",
    "@testing-library/react": "16.2.0",
    "@testing-library/user-event": "14.6.1",
    "@types/angular": "1.8.9",
    "@types/angular-route": "1.7.6",
    "@types/babel__core": "^7",
    "@types/babel__preset-env": "^7",
    "@types/chance": "^1.1.3",
    "@types/common-tags": "^1.8.0",
    "@types/d3": "7.4.3",
    "@types/d3-force": "^3.0.0",
    "@types/d3-scale-chromatic": "3.1.0",
    "@types/debounce-promise": "3.1.9",
    "@types/diff": "^7.0.0",
    "@types/eslint": "9.6.1",
    "@types/eslint-scope": "^3.7.7",
    "@types/file-saver": "2.0.7",
    "@types/glob": "^8.0.0",
    "@types/google.analytics": "^0.0.46",
    "@types/gtag.js": "^0.0.20",
    "@types/history": "4.7.11",
    "@types/ini": "^4",
    "@types/jest": "29.5.14",
    "@types/jquery": "3.5.32",
    "@types/js-yaml": "^4.0.5",
    "@types/jsurl": "^1.2.28",
    "@types/lodash": "4.17.15",
    "@types/logfmt": "^1.2.3",
    "@types/lucene": "^2",
    "@types/node": "22.12.0",
    "@types/node-forge": "^1",
    "@types/ol-ext": "npm:@siedlerchr/types-ol-ext@3.3.0",
    "@types/pluralize": "^0.0.33",
    "@types/prismjs": "1.26.5",
    "@types/react": "19.0.7",
    "@types/react-dom": "19.0.3",
    "@types/react-grid-layout": "1.3.5",
    "@types/react-highlight-words": "0.20.0",
    "@types/react-resizable": "3.0.8",
    "@types/react-router": "5.1.20",
    "@types/react-router-dom": "5.3.3",
    "@types/react-table": "7.7.20",
    "@types/react-transition-group": "4.4.12",
    "@types/react-virtualized-auto-sizer": "1.0.4",
    "@types/react-window": "1.8.8",
    "@types/react-window-infinite-loader": "^1",
    "@types/redux-mock-store": "1.5.0",
    "@types/semver": "7.5.8",
    "@types/slate": "0.47.11",
    "@types/slate-plain-serializer": "0.7.5",
    "@types/slate-react": "0.22.9",
    "@types/swagger-ui-react": "5.18.0",
    "@types/systemjs": "6.15.1",
    "@types/tinycolor2": "1.4.6",
    "@types/uuid": "10.0.0",
    "@types/webpack-assets-manifest": "^5",
    "@types/webpack-env": "^1.18.4",
    "@types/yargs": "17.0.33",
    "@typescript-eslint/eslint-plugin": "8.22.0",
    "@typescript-eslint/parser": "8.22.0",
    "autoprefixer": "10.4.20",
    "babel-loader": "9.2.1",
    "blob-polyfill": "9.0.20240710",
    "browserslist": "^4.21.4",
    "chance": "^1.0.10",
    "chrome-remote-interface": "0.33.2",
    "codeowners": "^5.1.1",
    "copy-webpack-plugin": "12.0.2",
    "core-js": "3.40.0",
    "crashme": "0.0.15",
    "css-loader": "7.1.2",
    "css-minimizer-webpack-plugin": "7.0.0",
    "cypress": "13.10.0",
    "cypress-file-upload": "5.0.8",
    "cypress-recurse": "^1.35.3",
    "esbuild": "0.25.0",
    "esbuild-loader": "4.3.0",
    "esbuild-plugin-browserslist": "^0.16.0",
    "eslint": "9.19.0",
    "eslint-config-prettier": "9.1.0",
    "eslint-plugin-import": "^2.31.0",
    "eslint-plugin-jest": "28.11.0",
    "eslint-plugin-jest-dom": "^5.4.0",
    "eslint-plugin-jsdoc": "50.6.3",
    "eslint-plugin-jsx-a11y": "6.10.2",
    "eslint-plugin-lodash": "8.0.0",
    "eslint-plugin-no-barrel-files": "^1.1.1",
    "eslint-plugin-react": "7.37.4",
    "eslint-plugin-react-hooks": "5.1.0",
    "eslint-plugin-testing-library": "^7.0.0",
    "eslint-plugin-unicorn": "^56.0.0",
    "eslint-scope": "^8.1.0",
    "eslint-webpack-plugin": "4.2.0",
    "expose-loader": "5.0.0",
    "fishery": "^2.2.2",
    "fork-ts-checker-webpack-plugin": "9.0.2",
    "glob": "11.0.1",
    "html-loader": "5.1.0",
    "html-webpack-plugin": "5.6.3",
    "http-server": "14.1.1",
    "i18next-parser": "9.3.0",
    "ini": "^5.0.0",
    "jest": "29.7.0",
    "jest-canvas-mock": "2.5.2",
    "jest-date-mock": "1.0.10",
    "jest-environment-jsdom": "29.7.0",
    "jest-fail-on-console": "3.3.1",
    "jest-junit": "16.0.0",
    "jest-matcher-utils": "29.7.0",
    "jest-watch-typeahead": "^2.2.2",
    "jimp": "^1.6.0",
    "jsdom-testing-mocks": "^1.13.1",
    "lerna": "8.1.8",
    "mini-css-extract-plugin": "2.9.2",
    "msw": "2.7.0",
    "mutationobserver-shim": "0.3.7",
    "ngtemplate-loader": "2.1.0",
    "node-notifier": "10.0.1",
    "nx": "19.8.2",
    "openapi-types": "^12.1.3",
    "pdf-parse": "^1.1.1",
    "postcss": "8.5.1",
    "postcss-loader": "8.1.1",
    "postcss-reporter": "7.1.0",
    "postcss-scss": "4.0.9",
    "prettier": "3.4.2",
<<<<<<< HEAD
    "pseudoizer": "^0.1.0",
    "react-refresh": "0.16.0",
=======
    "react-refresh": "0.14.0",
>>>>>>> 927f7bef
    "react-select-event": "5.5.1",
    "redux-mock-store": "1.5.5",
    "rimraf": "6.0.1",
    "rudder-sdk-js": "2.48.44",
    "sass": "1.83.4",
    "sass-loader": "16.0.4",
    "smtp-tester": "^2.1.0",
    "style-loader": "4.0.0",
    "stylelint": "16.14.1",
    "stylelint-config-sass-guidelines": "12.1.0",
    "terser-webpack-plugin": "5.3.11",
    "testing-library-selector": "0.3.1",
    "tracelib": "1.0.1",
    "ts-jest": "29.2.5",
    "ts-node": "10.9.2",
    "typescript": "5.7.3",
    "webpack": "5.97.1",
    "webpack-assets-manifest": "^5.1.0",
    "webpack-cli": "6.0.1",
    "webpack-dev-server": "5.2.0",
    "webpack-livereload-plugin": "3.0.2",
    "webpack-manifest-plugin": "5.0.0",
    "webpack-merge": "6.0.1",
    "webpack-subresource-integrity": "^5.2.0-rc.1",
    "webpackbar": "^7.0.0",
    "yaml": "^2.0.0",
    "yargs": "^17.5.1"
  },
  "dependencies": {
    "@bsull/augurs": "^0.9.0",
    "@emotion/css": "11.13.5",
    "@emotion/react": "11.14.0",
    "@fingerprintjs/fingerprintjs": "^3.4.2",
    "@floating-ui/react": "0.27.5",
    "@formatjs/intl-durationformat": "^0.7.0",
    "@glideapps/glide-data-grid": "^6.0.0",
    "@grafana/aws-sdk": "0.6.0",
    "@grafana/azure-sdk": "0.0.5",
    "@grafana/data": "workspace:*",
    "@grafana/e2e-selectors": "workspace:*",
    "@grafana/faro-core": "^1.13.2",
    "@grafana/faro-web-sdk": "^1.13.2",
    "@grafana/faro-web-tracing": "^1.13.2",
    "@grafana/flamegraph": "workspace:*",
    "@grafana/google-sdk": "0.1.2",
    "@grafana/lezer-logql": "0.2.7",
    "@grafana/llm": "0.12.0",
    "@grafana/monaco-logql": "^0.0.8",
    "@grafana/o11y-ds-frontend": "workspace:*",
    "@grafana/plugin-ui": "0.10.1",
    "@grafana/prometheus": "workspace:*",
    "@grafana/runtime": "workspace:*",
    "@grafana/saga-icons": "workspace:*",
    "@grafana/scenes": "6.3.1",
    "@grafana/scenes-react": "6.3.1",
    "@grafana/schema": "workspace:*",
    "@grafana/sql": "workspace:*",
    "@grafana/ui": "workspace:*",
    "@hello-pangea/dnd": "17.0.0",
    "@kusto/monaco-kusto": "^10.0.0",
    "@leeoniya/ufuzzy": "1.0.18",
    "@lezer/common": "1.2.3",
    "@lezer/highlight": "1.2.1",
    "@lezer/lr": "1.4.2",
    "@locker/near-membrane-dom": "0.13.6",
    "@locker/near-membrane-shared": "0.13.6",
    "@locker/near-membrane-shared-dom": "0.13.6",
    "@msagl/core": "^1.1.19",
    "@msagl/parser": "^1.1.19",
    "@opentelemetry/api": "1.9.0",
    "@opentelemetry/exporter-collector": "0.25.0",
    "@opentelemetry/semantic-conventions": "1.28.0",
    "@popperjs/core": "2.11.8",
    "@react-aria/dialog": "3.5.21",
    "@react-aria/focus": "3.19.1",
    "@react-aria/overlays": "3.25.0",
    "@react-aria/utils": "3.27.0",
    "@react-awesome-query-builder/ui": "6.6.4",
    "@reduxjs/toolkit": "2.5.1",
    "@visx/event": "3.12.0",
    "@visx/gradient": "3.12.0",
    "@visx/group": "3.12.0",
    "@visx/shape": "3.12.0",
    "@visx/tooltip": "3.12.0",
    "@welldone-software/why-did-you-render": "8.0.3",
    "angular": "1.8.3",
    "angular-bindonce": "0.3.1",
    "angular-route": "1.8.3",
    "angular-sanitize": "1.8.3",
    "ansicolor": "2.0.3",
    "baron": "3.0.3",
    "brace": "0.11.1",
    "centrifuge": "5.3.2",
    "classnames": "2.5.1",
    "combokeys": "^3.0.0",
    "comlink": "4.4.2",
    "common-tags": "1.8.2",
    "croner": "^9.0.0",
    "d3": "7.9.0",
    "d3-force": "3.0.0",
    "d3-scale-chromatic": "3.1.0",
    "dangerously-set-html-content": "1.1.0",
    "date-fns": "4.1.0",
    "debounce-promise": "3.1.2",
    "diff": "^7.0.0",
    "fast-deep-equal": "^3.1.3",
    "fast-json-patch": "3.1.1",
    "file-saver": "2.0.5",
    "history": "4.10.1",
    "i18next": "^24.0.0",
    "i18next-browser-languagedetector": "^8.0.0",
    "i18next-pseudo": "^2.2.1",
    "immer": "10.1.1",
    "immutable": "5.0.3",
    "ix": "^7.0.0",
    "jquery": "3.7.1",
    "js-yaml": "^4.1.0",
    "json-markup": "^1.1.0",
    "json-source-map": "0.6.1",
    "jsurl": "^0.1.5",
    "kbar": "0.1.0-beta.45",
    "leven": "^4.0.0",
    "lodash": "4.17.21",
    "logfmt": "^1.3.2",
    "lru-cache": "11.0.2",
    "lru-memoize": "^1.1.0",
    "lucene": "^2.1.1",
    "marked": "15.0.6",
    "memoize-one": "6.0.0",
    "micro-memoize": "^4.1.2",
    "ml-regression-polynomial": "^3.0.0",
    "ml-regression-simple-linear": "^3.0.0",
    "moment": "2.30.1",
    "moment-timezone": "0.5.47",
    "monaco-editor": "0.34.1",
    "moveable": "0.53.0",
    "nanoid": "^5.0.4",
    "node-forge": "^1.3.1",
    "ol": "7.4.0",
    "ol-ext": "4.0.26",
    "pluralize": "^8.0.0",
    "prismjs": "1.30.0",
    "rc-slider": "11.1.8",
    "rc-tree": "5.13.0",
    "re-resizable": "6.10.3",
    "react": "19.0.0",
    "react-diff-viewer-continued": "^3.4.0",
    "react-dom": "19.0.0",
    "react-draggable": "4.4.6",
    "react-dropzone": "^14.2.3",
    "react-grid-layout": "patch:react-grid-layout@npm%3A1.4.4#~/.yarn/patches/react-grid-layout-npm-1.4.4-4024c5395b.patch",
    "react-highlight-words": "0.21.0",
    "react-hook-form": "^7.49.2",
    "react-i18next": "^15.0.0",
    "react-inlinesvg": "4.2.0",
    "react-loading-skeleton": "3.5.0",
    "react-moveable": "0.56.0",
    "react-redux": "9.2.0",
    "react-resizable": "3.0.5",
    "react-responsive-carousel": "^3.2.23",
    "react-router": "5.3.4",
    "react-router-dom": "5.3.4",
    "react-router-dom-v5-compat": "^6.26.1",
    "react-select": "5.10.0",
    "react-split-pane": "0.1.92",
    "react-table": "7.8.0",
    "react-transition-group": "4.4.5",
    "react-use": "17.6.0",
    "react-virtual": "2.10.4",
    "react-virtualized-auto-sizer": "1.0.25",
    "react-window": "1.8.11",
    "react-window-infinite-loader": "1.0.10",
    "react-zoom-pan-pinch": "^3.3.0",
    "reduce-reducers": "^1.0.4",
    "redux": "5.0.1",
    "redux-thunk": "3.1.0",
    "regenerator-runtime": "0.14.1",
    "reselect": "5.1.1",
    "rxjs": "7.8.1",
    "selecto": "1.26.3",
    "semver": "7.7.0",
    "slate": "0.47.9",
    "slate-plain-serializer": "0.7.13",
    "slate-react": "0.22.10",
    "swagger-ui-react": "5.18.3",
    "symbol-observable": "4.0.0",
    "systemjs": "6.15.1",
    "systemjs-cjs-extra": "0.2.1",
    "tether-drop": "https://github.com/torkelo/drop",
    "tinycolor2": "1.6.0",
    "tslib": "2.8.1",
    "tween-functions": "^1.2.0",
    "type-fest": "^4.18.2",
    "uplot": "1.6.31",
    "uuid": "11.0.5",
    "visjs-network": "4.25.0",
    "whatwg-fetch": "3.6.20"
  },
  "resolutions": {
    "underscore": "1.13.7",
    "@types/slate": "0.47.11",
    "ngtemplate-loader/loader-utils": "^2.0.0",
    "semver@~7.0.0": "7.5.4",
    "semver@7.3.4": "7.5.4",
    "debug@npm:^0.7.2": "2.6.9",
    "debug@npm:^0.7.4": "2.6.9",
    "slate-dev-environment@^0.2.2": "patch:slate-dev-environment@npm:0.2.5#.yarn/patches/slate-dev-environment-npm-0.2.5-9aeb7da7b5.patch",
    "react-split-pane@0.1.92": "patch:react-split-pane@npm:0.1.92#.yarn/patches/react-split-pane-npm-0.1.92-93dbf51dff.patch",
    "history@4.10.1": "patch:history@npm%3A4.10.1#./.yarn/patches/history-npm-4.10.1-ee217563ae.patch",
    "redux": "^5.0.0",
    "react-grid-layout": "patch:react-grid-layout@npm%3A1.4.4#~/.yarn/patches/react-grid-layout-npm-1.4.4-4024c5395b.patch",
    "@grafana/plugin-e2e/@grafana/e2e-selectors": "workspace:*",
    "@grafana/scenes/@grafana/e2e-selectors": "workspace:*",
    "@grafana/scenes-react/@grafana/e2e-selectors": "workspace:*",
    "swagger-ui-react/dompurify": "3.2.4"
  },
  "workspaces": {
    "packages": [
      "packages/*",
      "packages/!(grafana-icons)/**",
      "public/app/plugins/*/*",
      "e2e/test-plugins/*"
    ]
  },
  "engines": {
    "node": ">= 22"
  },
  "packageManager": "yarn@4.6.0",
  "dependenciesMeta": {
    "prettier@3.4.2": {
      "unplugged": true
    }
  },
  "msw": {
    "workerDirectory": [
      "public"
    ]
  }
}<|MERGE_RESOLUTION|>--- conflicted
+++ resolved
@@ -223,12 +223,7 @@
     "postcss-reporter": "7.1.0",
     "postcss-scss": "4.0.9",
     "prettier": "3.4.2",
-<<<<<<< HEAD
-    "pseudoizer": "^0.1.0",
     "react-refresh": "0.16.0",
-=======
-    "react-refresh": "0.14.0",
->>>>>>> 927f7bef
     "react-select-event": "5.5.1",
     "redux-mock-store": "1.5.5",
     "rimraf": "6.0.1",
