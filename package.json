--- conflicted
+++ resolved
@@ -335,13 +335,9 @@
     "i18next": "^24.0.0",
     "i18next-browser-languagedetector": "^8.0.0",
     "immer": "10.1.1",
-<<<<<<< HEAD
-    "immutable": "4.3.7",
+    "immutable": "5.0.3",
     "infinite-viewer": "^0.29.1",
-=======
-    "immutable": "5.0.3",
     "ix": "^7.0.0",
->>>>>>> 9eaaf957
     "jquery": "3.7.1",
     "js-yaml": "^4.1.0",
     "json-markup": "^1.1.0",
