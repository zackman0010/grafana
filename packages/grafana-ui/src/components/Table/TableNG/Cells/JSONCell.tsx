import { css, cx } from '@emotion/css';
import { Property } from 'csstype';

import { GrafanaTheme2 } from '@grafana/data';

import { useStyles2 } from '../../../../themes';
<<<<<<< HEAD
import { Button, clearLinkButtonStyles } from '../../../Button';
import { DataLinksContextMenu } from '../../../DataLinks/DataLinksContextMenu';
import { CellNGProps } from '../types';
import { getCellLinks } from '../utils';

export const JSONCell = ({ value, justifyContent, field, rowIdx }: Omit<CellNGProps, 'theme'>) => {
=======
import { JSONCellProps } from '../types';

export const JSONCell = ({ value, justifyContent }: JSONCellProps) => {
>>>>>>> 2e6482d8
  const styles = useStyles2(getStyles, justifyContent);
  const clearButtonStyle = useStyles2(clearLinkButtonStyles);

  let displayValue = value;

  // Handle string values that might be JSON
  if (typeof value === 'string') {
    try {
      const parsed = JSON.parse(value);
      displayValue = JSON.stringify(parsed, null, ' ');
    } catch {
      displayValue = value; // Keep original if not valid JSON
    }
  } else {
    // For non-string values, stringify them
    try {
      displayValue = JSON.stringify(value, null, ' ');
    } catch (error) {
      // Handle circular references or other stringify errors
      displayValue = String(value);
    }
  }

  const hasLinks = Boolean(getCellLinks(field, rowIdx)?.length);

  // TODO: Implement actions
  return (
    <div className={styles.jsonText}>
      {hasLinks ? (
        <DataLinksContextMenu links={() => getCellLinks(field, rowIdx) || []}>
          {(api) => {
            if (api.openMenu) {
              return (
                <Button className={cx(clearButtonStyle)} onClick={api.openMenu}>
                  {displayValue}
                </Button>
              );
            } else {
              return <>{displayValue}</>;
            }
          }}
        </DataLinksContextMenu>
      ) : (
        displayValue
      )}
    </div>
  );
};

const getStyles = (theme: GrafanaTheme2, justifyContent: Property.JustifyContent) => ({
  jsonText: css({
    display: 'flex',
    cursor: 'pointer',
    fontFamily: 'monospace',
    justifyContent: justifyContent,
  }),
});<|MERGE_RESOLUTION|>--- conflicted
+++ resolved
@@ -4,18 +4,12 @@
 import { GrafanaTheme2 } from '@grafana/data';
 
 import { useStyles2 } from '../../../../themes';
-<<<<<<< HEAD
+import { JSONCellProps } from '../types';
+import { getCellLinks } from '../utils';
 import { Button, clearLinkButtonStyles } from '../../../Button';
 import { DataLinksContextMenu } from '../../../DataLinks/DataLinksContextMenu';
-import { CellNGProps } from '../types';
-import { getCellLinks } from '../utils';
 
-export const JSONCell = ({ value, justifyContent, field, rowIdx }: Omit<CellNGProps, 'theme'>) => {
-=======
-import { JSONCellProps } from '../types';
-
-export const JSONCell = ({ value, justifyContent }: JSONCellProps) => {
->>>>>>> 2e6482d8
+export const JSONCell = ({ value, justifyContent, field, rowIdx }: JSONCellProps) => {
   const styles = useStyles2(getStyles, justifyContent);
   const clearButtonStyle = useStyles2(clearLinkButtonStyles);
 
