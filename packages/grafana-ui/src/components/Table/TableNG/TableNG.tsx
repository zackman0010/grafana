--- conflicted
+++ resolved
@@ -359,12 +359,8 @@
           expandedRows,
           filter,
           headerCellRefs,
-<<<<<<< HEAD
-=======
-          isCountRowsSet,
           onCellFilterAdded,
           onSortByChange,
->>>>>>> c4a2f99d
           osContext,
           rows,
           // INFO: sortedRows is for correct row indexing for cell background coloring
@@ -374,7 +370,6 @@
           setIsInspecting,
           setSortColumns,
           sortColumnsRef,
-          sortedRows,
           styles,
           textWrap,
           theme,
@@ -574,12 +569,8 @@
     expandedRows,
     filter,
     headerCellRefs,
-<<<<<<< HEAD
-=======
-    isCountRowsSet,
     onCellFilterAdded,
     onSortByChange,
->>>>>>> c4a2f99d
     osContext,
     rows,
     sortedRows,
@@ -588,7 +579,6 @@
     setIsInspecting,
     setSortColumns,
     sortColumnsRef,
-    sortedRows,
     styles,
     textWrap,
     theme,
