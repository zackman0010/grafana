--- conflicted
+++ resolved
@@ -1047,13 +1047,8 @@
         40, // defaultRowHeight
         8, // padding
         false, // textWrap
-<<<<<<< HEAD
-        false, // cellInspect,
-        TableCellDisplayMode.Auto
-=======
         false, // cellInspect
         TableCellDisplayMode.Auto // cellType
->>>>>>> f528550d
       );
 
       expect(result).toBe(true);
@@ -1079,11 +1074,7 @@
         8, // padding
         false, // textWrap
         false, // cellInspect
-<<<<<<< HEAD
-        TableCellDisplayMode.Auto
-=======
         TableCellDisplayMode.Auto // cellType
->>>>>>> f528550d
       );
 
       expect(result).toBe(false);
@@ -1108,11 +1099,7 @@
         8, // padding
         true, // textWrap ENABLED
         false, // cellInspect
-<<<<<<< HEAD
-        TableCellDisplayMode.Auto
-=======
         TableCellDisplayMode.Auto // cellType
->>>>>>> f528550d
       );
 
       expect(result).toBe(false);
@@ -1137,11 +1124,7 @@
         8, // padding
         false, // textWrap
         true, // cellInspect ENABLED
-<<<<<<< HEAD
-        TableCellDisplayMode.Auto
-=======
         TableCellDisplayMode.Auto // cellType
->>>>>>> f528550d
       );
 
       expect(result).toBe(false);
