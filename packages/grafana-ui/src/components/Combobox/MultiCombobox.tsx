--- conflicted
+++ resolved
@@ -1,10 +1,6 @@
 import { useCombobox, useMultipleSelection } from 'downshift';
-<<<<<<< HEAD
-import { useEffect, useState } from 'react';
+import { useCallback, useMemo, useEffect, useState } from 'react';
 import { useMeasure } from 'react-use';
-=======
-import { useCallback, useMemo, useState } from 'react';
->>>>>>> 66c0322e
 
 import { useStyles2 } from '../../themes';
 import { measureText } from '../../utils';
@@ -43,8 +39,6 @@
 
   const [items, _baseSetItems] = useState(isAsync ? [] : options);
   const [isOpen, setIsOpen] = useState(false);
-<<<<<<< HEAD
-  const [selectedItems, setSelectedItems] = useState<Array<ComboboxOption<T>>>([]);
   const [shownItems, setShownItems] = useState<number>(selectedItems.length);
   const [measureRef, { width }] = useMeasure<HTMLDivElement>();
   const [suffixMeasureRef, { width: suffixWidth }] = useMeasure<HTMLDivElement>();
@@ -64,13 +58,11 @@
       }
     }
   }, [width, suffixWidth, selectedItems]);
-=======
 
   const isOptionSelected = useCallback(
     (item: ComboboxOption<T>) => selectedItems.some((opt) => opt.value === item.value),
     [selectedItems]
   );
->>>>>>> 66c0322e
 
   const [inputValue, setInputValue] = useState('');
 
