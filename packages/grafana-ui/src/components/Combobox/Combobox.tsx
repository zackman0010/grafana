--- conflicted
+++ resolved
@@ -65,7 +65,6 @@
     overscan: 2,
   });
 
-<<<<<<< HEAD
   const {
     getInputProps,
     getMenuProps,
@@ -81,6 +80,7 @@
     items,
     itemToString,
     selectedItem,
+    defaultHighlightedIndex: selectedItemIndex ?? undefined,
     scrollIntoView: () => {},
     onInputValueChange: ({ inputValue }) => {
       setItems(options.filter(itemFilter(inputValue)));
@@ -101,34 +101,6 @@
       }
     },
   });
-=======
-  const { getInputProps, getMenuProps, getItemProps, isOpen, highlightedIndex, setInputValue, selectItem } =
-    useCombobox({
-      items,
-      itemToString,
-      selectedItem,
-      defaultHighlightedIndex: selectedItemIndex ?? undefined,
-      scrollIntoView: () => {},
-      onInputValueChange: ({ inputValue }) => {
-        setItems(options.filter(itemFilter(inputValue)));
-      },
-      onIsOpenChange: ({ isOpen }) => {
-        // Default to displaying all values when opening
-        if (isOpen) {
-          setItems(options);
-          return;
-        }
-      },
-      onSelectedItemChange: ({ selectedItem }) => {
-        onChange(selectedItem);
-      },
-      onHighlightedIndexChange: ({ highlightedIndex, type }) => {
-        if (type !== useCombobox.stateChangeTypes.MenuMouseLeave) {
-          rowVirtualizer.scrollToIndex(highlightedIndex);
-        }
-      },
-    });
->>>>>>> c315c271
 
   const onBlur = useCallback(() => {
     setInputValue(selectedItem?.label ?? '');
@@ -179,9 +151,9 @@
               name={isOpen ? 'search' : 'angle-down'}
               onClick={() => {
                 if (isOpen) {
+                  closeMenu();
+                } else {
                   openMenu();
-                } else {
-                  closeMenu();
                 }
               }}
             />
