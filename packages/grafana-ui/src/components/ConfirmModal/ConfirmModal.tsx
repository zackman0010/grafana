import { css, cx } from '@emotion/css';
import React, { useEffect, useRef, useState } from 'react';

import { GrafanaTheme2 } from '@grafana/data';

import { HorizontalGroup, Input } from '..';
import { useStyles2 } from '../../themes';
import { IconName } from '../../types/icon';
import { Button, ButtonVariant } from '../Button';
import { Modal } from '../Modal/Modal';

export interface ConfirmModalProps {
  /** Toggle modal's open/closed state */
  isOpen: boolean;
  /** Title for the modal header */
  title: string;
  /** Modal content */
  body: React.ReactNode;
  /** Modal description */
  description?: React.ReactNode;
  /** Text for confirm button */
  confirmText: string;
  /** Variant for confirm button */
  confirmVariant?: ButtonVariant;
  /** Text for dismiss button */
  dismissText?: string;
  /** Variant for dismiss button */
  dismissVariant?: ButtonVariant;
  /** Icon for the modal header */
  icon?: IconName;
  /** Additional styling for modal container */
  modalClass?: string;
  /** Text user needs to fill in before confirming */
  confirmationText?: string;
  /** Text for alternative button */
  alternativeText?: string;
  /** Confirm button variant */
  confirmButtonVariant?: ButtonVariant;
  /** Confirm action callback */
  onConfirm(): void;
  /** Dismiss action callback */
  onDismiss(): void;
  /** Alternative action callback */
  onAlternative?(): void;
}

export const ConfirmModal = ({
  isOpen,
  title,
  body,
  description,
  confirmText,
  confirmVariant = 'destructive',
  confirmationText,
  dismissText = 'Cancel',
  dismissVariant = 'secondary',
  alternativeText,
  modalClass,
  icon = 'exclamation-triangle',
  onConfirm,
  onDismiss,
  onAlternative,
  confirmButtonVariant = 'destructive',
}: ConfirmModalProps): JSX.Element => {
  const [disabled, setDisabled] = useState(Boolean(confirmationText));
  const styles = useStyles2(getStyles);
  const buttonRef = useRef<HTMLButtonElement>(null);
  const onConfirmationTextChange = (event: React.FormEvent<HTMLInputElement>) => {
    setDisabled(confirmationText?.localeCompare(event.currentTarget.value) !== 0);
  };

  useEffect(() => {
    // for some reason autoFocus property did no work on this button, but this does
    if (isOpen) {
      buttonRef.current?.focus();
    }
  }, [isOpen]);

  useEffect(() => {
    if (isOpen) {
      setDisabled(Boolean(confirmationText));
    }
  }, [isOpen, confirmationText]);

  return (
    <Modal className={cx(styles.modal, modalClass)} title={title} icon={icon} isOpen={isOpen} onDismiss={onDismiss}>
      <div className={styles.modalText}>
        {<div aria-live="polite">{body}</div>}
        {description ? <div className={styles.modalDescription}>{description}</div> : null}
        {confirmationText ? (
          <div className={styles.modalConfirmationInput}>
            <HorizontalGroup>
              <Input placeholder={`Type ${confirmationText} to confirm`} onChange={onConfirmationTextChange} />
            </HorizontalGroup>
          </div>
        ) : null}
      </div>
      <Modal.ButtonRow>
        <Button variant={dismissVariant} onClick={onDismiss}>
          {dismissText}
        </Button>
        <Button
          variant={confirmButtonVariant}
          onClick={onConfirm}
          disabled={disabled}
          ref={buttonRef}
<<<<<<< HEAD
          aria-label={confirmText}
=======
          data-testid={selectors.pages.ConfirmModal.delete}
>>>>>>> c41c638b
        >
          {confirmText}
        </Button>
        {onAlternative ? (
          <Button variant="primary" onClick={onAlternative}>
            {alternativeText}
          </Button>
        ) : null}
      </Modal.ButtonRow>
    </Modal>
  );
};

const getStyles = (theme: GrafanaTheme2) => ({
  modal: css`
    width: 500px;
  `,
  modalText: css({
    fontSize: theme.typography.h5.fontSize,
    color: theme.colors.text.primary,
  }),
  modalDescription: css({
    fontSize: theme.typography.body.fontSize,
  }),
  modalConfirmationInput: css({
    paddingTop: theme.spacing(1),
  }),
});<|MERGE_RESOLUTION|>--- conflicted
+++ resolved
@@ -104,11 +104,7 @@
           onClick={onConfirm}
           disabled={disabled}
           ref={buttonRef}
-<<<<<<< HEAD
-          aria-label={confirmText}
-=======
           data-testid={selectors.pages.ConfirmModal.delete}
->>>>>>> c41c638b
         >
           {confirmText}
         </Button>
