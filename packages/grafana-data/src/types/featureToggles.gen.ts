--- conflicted
+++ resolved
@@ -179,10 +179,7 @@
   expressionParser?: boolean;
   groupByVariable?: boolean;
   alertingUpgradeDryrunOnStart?: boolean;
-<<<<<<< HEAD
+  scopeFilters?: boolean;
   slackSharePreview?: boolean;
   slackUnfurling?: boolean;
-=======
-  scopeFilters?: boolean;
->>>>>>> 31660125
 }