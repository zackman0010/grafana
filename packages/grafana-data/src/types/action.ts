<<<<<<< HEAD
=======
import { CSSProperties } from 'react';

>>>>>>> db828d0f
import { SelectableValue } from './select';

export enum ActionType {
  Fetch = 'fetch',
}

type ActionButtonCssProperties = Pick<CSSProperties, 'backgroundColor'>;

export interface Action {
  type: ActionType;
  title: string;

  // Options for the selected type
  // Currently this is required because there is only one valid type (fetch)
  // once multiple types are valid, usage of this will need to be optional
  [ActionType.Fetch]: FetchOptions;
  confirmation?: string;
  oneClick?: boolean;
<<<<<<< HEAD
  variables?: ActionVariable[];
=======
  style?: ActionButtonCssProperties;
>>>>>>> db828d0f
}

/**
 * Processed Action Model. The values are ready to use
 */
export interface ActionModel<T = any> {
  title: string;
  onClick: (event: any, origin?: any) => void;
  confirmation?: string;
  oneClick?: boolean;
<<<<<<< HEAD
  variables?: ActionVariable[];
}

export type ActionVariable = {
  key: string;
  name: string;
  type: ActionVariableType;
};

export enum ActionVariableType {
  String = 'string',
=======
  style: ActionButtonCssProperties;
>>>>>>> db828d0f
}

interface FetchOptions {
  method: HttpRequestMethod;
  url: string;
  body?: string;
  queryParams?: Array<[string, string]>;
  headers?: Array<[string, string]>;
}

export enum HttpRequestMethod {
  POST = 'POST',
  PUT = 'PUT',
  GET = 'GET',
}

export const httpMethodOptions: SelectableValue[] = [
  { label: HttpRequestMethod.POST, value: HttpRequestMethod.POST },
  { label: HttpRequestMethod.PUT, value: HttpRequestMethod.PUT },
  { label: HttpRequestMethod.GET, value: HttpRequestMethod.GET },
];

export const contentTypeOptions: SelectableValue[] = [
  { label: 'application/json', value: 'application/json' },
  { label: 'text/plain', value: 'text/plain' },
  { label: 'application/xml', value: 'application/xml' },
  { label: 'application/x-www-form-urlencoded', value: 'application/x-www-form-urlencoded' },
];

export const defaultActionConfig: Action = {
  type: ActionType.Fetch,
  title: '',
  fetch: {
    url: '',
    method: HttpRequestMethod.POST,
    body: '{}',
    queryParams: [],
    headers: [['Content-Type', 'application/json']],
  },
};<|MERGE_RESOLUTION|>--- conflicted
+++ resolved
@@ -1,8 +1,5 @@
-<<<<<<< HEAD
-=======
 import { CSSProperties } from 'react';
 
->>>>>>> db828d0f
 import { SelectableValue } from './select';
 
 export enum ActionType {
@@ -21,11 +18,8 @@
   [ActionType.Fetch]: FetchOptions;
   confirmation?: string;
   oneClick?: boolean;
-<<<<<<< HEAD
   variables?: ActionVariable[];
-=======
   style?: ActionButtonCssProperties;
->>>>>>> db828d0f
 }
 
 /**
@@ -36,7 +30,7 @@
   onClick: (event: any, origin?: any) => void;
   confirmation?: string;
   oneClick?: boolean;
-<<<<<<< HEAD
+  style: ActionButtonCssProperties;
   variables?: ActionVariable[];
 }
 
@@ -48,9 +42,6 @@
 
 export enum ActionVariableType {
   String = 'string',
-=======
-  style: ActionButtonCssProperties;
->>>>>>> db828d0f
 }
 
 interface FetchOptions {
