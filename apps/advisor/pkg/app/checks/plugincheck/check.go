--- conflicted
+++ resolved
@@ -23,43 +23,22 @@
 func New(
 	pluginStore pluginstore.Store,
 	pluginRepo repo.Service,
-<<<<<<< HEAD
 	updateChecker pluginchecker.PluginUpdateChecker,
-) checks.Check {
-	return &check{
-		PluginStore:   pluginStore,
-		PluginRepo:    pluginRepo,
-		updateChecker: updateChecker,
-=======
-	pluginPreinstall plugininstaller.Preinstall,
-	managedPlugins managedplugins.Manager,
-	provisionedPlugins provisionedplugins.Manager,
 	grafanaVersion string,
 ) checks.Check {
 	return &check{
-		PluginStore:        pluginStore,
-		PluginRepo:         pluginRepo,
-		PluginPreinstall:   pluginPreinstall,
-		ManagedPlugins:     managedPlugins,
-		ProvisionedPlugins: provisionedPlugins,
-		GrafanaVersion:     grafanaVersion,
->>>>>>> 82bbbf1a
+		PluginStore:    pluginStore,
+		PluginRepo:     pluginRepo,
+		GrafanaVersion: grafanaVersion,
+		updateChecker:  updateChecker,
 	}
 }
 
 type check struct {
-<<<<<<< HEAD
-	PluginStore   pluginstore.Store
-	PluginRepo    repo.Service
-	updateChecker pluginchecker.PluginUpdateChecker
-=======
-	PluginStore        pluginstore.Store
-	PluginRepo         repo.Service
-	PluginPreinstall   plugininstaller.Preinstall
-	ManagedPlugins     managedplugins.Manager
-	ProvisionedPlugins provisionedplugins.Manager
-	GrafanaVersion     string
->>>>>>> 82bbbf1a
+	PluginStore    pluginstore.Store
+	PluginRepo     repo.Service
+	updateChecker  pluginchecker.PluginUpdateChecker
+	GrafanaVersion string
 }
 
 func (c *check) ID() string {
@@ -86,43 +65,22 @@
 func (c *check) Steps() []checks.Step {
 	return []checks.Step{
 		&deprecationStep{
-<<<<<<< HEAD
-			PluginRepo:    c.PluginRepo,
-			updateChecker: c.updateChecker,
+			PluginRepo:     c.PluginRepo,
+			GrafanaVersion: c.GrafanaVersion,
+			updateChecker:  c.updateChecker,
 		},
 		&updateStep{
-			PluginRepo:    c.PluginRepo,
-			updateChecker: c.updateChecker,
-=======
-			PluginRepo:         c.PluginRepo,
-			PluginPreinstall:   c.PluginPreinstall,
-			ManagedPlugins:     c.ManagedPlugins,
-			ProvisionedPlugins: c.ProvisionedPlugins,
-			GrafanaVersion:     c.GrafanaVersion,
+			PluginRepo:     c.PluginRepo,
+			GrafanaVersion: c.GrafanaVersion,
+			updateChecker:  c.updateChecker,
 		},
-		&updateStep{
-			PluginRepo:         c.PluginRepo,
-			PluginPreinstall:   c.PluginPreinstall,
-			ManagedPlugins:     c.ManagedPlugins,
-			ProvisionedPlugins: c.ProvisionedPlugins,
-			GrafanaVersion:     c.GrafanaVersion,
->>>>>>> 82bbbf1a
-		},
 	}
 }
 
 type deprecationStep struct {
-<<<<<<< HEAD
-	PluginRepo    repo.Service
-	updateChecker pluginchecker.PluginUpdateChecker
-=======
-	PluginRepo         repo.Service
-	PluginPreinstall   plugininstaller.Preinstall
-	ManagedPlugins     managedplugins.Manager
-	ProvisionedPlugins provisionedplugins.Manager
-	GrafanaVersion     string
-	provisionedPlugins []string
->>>>>>> 82bbbf1a
+	PluginRepo     repo.Service
+	GrafanaVersion string
+	updateChecker  pluginchecker.PluginUpdateChecker
 }
 
 func (s *deprecationStep) Title() string {
@@ -177,17 +135,9 @@
 }
 
 type updateStep struct {
-<<<<<<< HEAD
-	PluginRepo    repo.Service
-	updateChecker pluginchecker.PluginUpdateChecker
-=======
-	PluginRepo         repo.Service
-	PluginPreinstall   plugininstaller.Preinstall
-	ManagedPlugins     managedplugins.Manager
-	ProvisionedPlugins provisionedplugins.Manager
-	provisionedPlugins []string
-	GrafanaVersion     string
->>>>>>> 82bbbf1a
+	PluginRepo     repo.Service
+	GrafanaVersion string
+	updateChecker  pluginchecker.PluginUpdateChecker
 }
 
 func (s *updateStep) Title() string {
