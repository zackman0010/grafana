--- conflicted
+++ resolved
@@ -1215,24 +1215,6 @@
 // Query variable specification
 // +k8s:openapi-gen=true
 type DashboardQueryVariableSpec struct {
-<<<<<<< HEAD
-	Name        string                    `json:"name"`
-	Current     DashboardVariableOption   `json:"current"`
-	Label       *string                   `json:"label,omitempty"`
-	Hide        DashboardVariableHide     `json:"hide"`
-	Refresh     DashboardVariableRefresh  `json:"refresh"`
-	SkipUrlSync bool                      `json:"skipUrlSync"`
-	Description *string                   `json:"description,omitempty"`
-	Query       DashboardDataQueryKind    `json:"query"`
-	Regex       string                    `json:"regex"`
-	Sort        DashboardVariableSort     `json:"sort"`
-	Definition  *string                   `json:"definition,omitempty"`
-	Options     []DashboardVariableOption `json:"options"`
-	Multi       bool                      `json:"multi"`
-	IncludeAll  bool                      `json:"includeAll"`
-	AllValue    *string                   `json:"allValue,omitempty"`
-	Placeholder *string                   `json:"placeholder,omitempty"`
-=======
 	Name             string                    `json:"name"`
 	Current          DashboardVariableOption   `json:"current"`
 	Label            *string                   `json:"label,omitempty"`
@@ -1240,7 +1222,6 @@
 	Refresh          DashboardVariableRefresh  `json:"refresh"`
 	SkipUrlSync      bool                      `json:"skipUrlSync"`
 	Description      *string                   `json:"description,omitempty"`
-	Datasource       *DashboardDataSourceRef   `json:"datasource,omitempty"`
 	Query            DashboardDataQueryKind    `json:"query"`
 	Regex            string                    `json:"regex"`
 	Sort             DashboardVariableSort     `json:"sort"`
@@ -1251,7 +1232,6 @@
 	AllValue         *string                   `json:"allValue,omitempty"`
 	Placeholder      *string                   `json:"placeholder,omitempty"`
 	AllowCustomValue bool                      `json:"allowCustomValue"`
->>>>>>> 1956a17f
 }
 
 // NewDashboardQueryVariableSpec creates a new DashboardQueryVariableSpec object.
